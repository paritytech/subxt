[package]
name = "subxt-macro"
version.workspace = true
authors.workspace = true
edition.workspace = true
rust-version.workspace = true
publish = true
autotests = false

license.workspace = true
repository.workspace = true
documentation.workspace = true
homepage.workspace = true
description = "Generate types and helpers for interacting with Substrate runtimes."

[lib]
proc-macro = true

[dependencies]
<<<<<<< HEAD
darling = "0.14.4"
proc-macro-error = "1.0.4"
syn = "2"

subxt-codegen = { path = "../codegen", version = "0.27.1" }
=======
darling = { workspace = true }
proc-macro-error = { workspace = true }
syn = { workspace = true }
subxt-codegen = { workspace = true }
>>>>>>> a3b3d262
<|MERGE_RESOLUTION|>--- conflicted
+++ resolved
@@ -17,15 +17,7 @@
 proc-macro = true
 
 [dependencies]
-<<<<<<< HEAD
-darling = "0.14.4"
-proc-macro-error = "1.0.4"
-syn = "2"
-
-subxt-codegen = { path = "../codegen", version = "0.27.1" }
-=======
 darling = { workspace = true }
 proc-macro-error = { workspace = true }
 syn = { workspace = true }
-subxt-codegen = { workspace = true }
->>>>>>> a3b3d262
+subxt-codegen = { workspace = true }