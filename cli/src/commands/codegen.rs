--- conflicted
+++ resolved
@@ -40,17 +40,14 @@
     /// Defaults to `::subxt`.
     #[clap(long = "crate")]
     crate_path: Option<String>,
-<<<<<<< HEAD
-    /// Whether to limit code generation to only runtime types.
-    #[clap(long)]
-    runtime_types_only: bool,
-=======
     /// Do not generate documentation for the runtime API code.
     ///
     /// Defaults to `false` (documentation is generated).
     #[clap(long, action)]
     no_docs: bool,
->>>>>>> ae63d3d4
+    /// Whether to limit code generation to only runtime types.
+    #[clap(long)]
+    runtime_types_only: bool,
 }
 
 fn derive_for_type_parser(src: &str) -> Result<(String, String), String> {
@@ -85,11 +82,8 @@
         opts.derives,
         opts.derives_for_type,
         opts.crate_path,
-<<<<<<< HEAD
+        opts.no_docs,
         opts.runtime_types_only,
-=======
-        opts.no_docs,
->>>>>>> ae63d3d4
     )?;
     Ok(())
 }
@@ -99,11 +93,8 @@
     raw_derives: Vec<String>,
     derives_for_type: Vec<(String, String)>,
     crate_path: Option<String>,
-<<<<<<< HEAD
+    no_docs: bool,
     runtime_types_only: bool,
-=======
-    no_docs: bool,
->>>>>>> ae63d3d4
 ) -> color_eyre::Result<()> {
     let item_mod = syn::parse_quote!(
         pub mod api {}
@@ -133,11 +124,8 @@
         derives,
         type_substitutes,
         crate_path,
-<<<<<<< HEAD
+        should_gen_docs,
         runtime_types_only,
-=======
-        should_gen_docs,
->>>>>>> ae63d3d4
     );
     match runtime_api {
         Ok(runtime_api) => println!("{runtime_api}"),
