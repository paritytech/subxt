use crate::utils::{print_first_paragraph_with_indent, FileOrUrl};
use clap::{Parser as ClapParser, Subcommand};

use std::fmt::Write;
use std::write;

use codec::Decode;
use color_eyre::eyre::eyre;

use crate::commands::explore::calls::{explore_calls, CallsSubcommand};
use crate::commands::explore::constants::{explore_constants, ConstantsSubcommand};
use crate::commands::explore::storage::{explore_storage, StorageSubcommand};

use subxt::Metadata;

mod calls;
mod constants;
mod storage;

/// Explore pallets, calls, call parameters, storage entries and constants. Also allows for creating (unsigned) extrinsics.
///
/// # Example
///
/// ## Pallets
///
/// Show the pallets that are available:
/// ```text
/// subxt explore --file=polkadot_metadata.scale
/// ```
///
/// ## Calls
///
/// Show the calls in a pallet:
/// ```text
/// subxt explore Balances calls
/// ```
/// Show the call parameters a call expects:
/// ```text
/// subxt explore Balances calls transfer
/// ```
/// Create an unsigned extrinsic from a scale value, validate it and output its hex representation
/// ```text
/// subxt explore Grandpa calls note_stalled { "delay": 5, "best_finalized_block_number": 5 }
/// # Encoded call data:
/// # 0x2c0411020500000005000000
/// subxt explore Balances calls transfer  "{ \"dest\": v\"Raw\"((255, 255, 255)), \"value\": 0 }"
/// # Encoded call data:
/// # 0x24040607020cffffff00
/// ```
/// ## Constants
///
/// Show the constants in a pallet:
/// ```text
/// subxt explore Balances constants
/// ```
/// ## Storage
///
/// Show the storage entries in a pallet
/// ```text
/// subxt explore Alliance storage
/// ```
/// Show the types and value of a specific storage entry
/// ```text
/// subxt explore Alliance storage Announcements [KEY_SCALE_VALUE]
/// ```
///
#[derive(Debug, ClapParser)]
pub struct Opts {
    #[command(flatten)]
    file_or_url: FileOrUrl,
    pallet: Option<String>,
    #[command(subcommand)]
    pallet_subcommand: Option<PalletSubcommand>,
}

#[derive(Debug, Clone, Subcommand)]
pub enum PalletSubcommand {
    Calls(CallsSubcommand),
    Constants(ConstantsSubcommand),
    Storage(StorageSubcommand),
}

<<<<<<< HEAD
pub async fn run(opts: Opts) -> color_eyre::Result<()> {
=======
/// cargo run -- explore --file=../artifacts/polkadot_metadata.scale
pub async fn run(opts: Opts, output: &mut impl std::io::Write) -> color_eyre::Result<()> {
>>>>>>> 3cfe91e3
    // get the metadata
    let bytes = opts.file_or_url.fetch().await?;
    let metadata = Metadata::decode(&mut &bytes[..])?;

    // if no pallet specified, show user the pallets to choose from:
    let Some(pallet_name) = opts.pallet else {
        let available_pallets = print_available_pallets(&metadata);
        writeln!(output, "Usage:", )?;
        writeln!(output, "    subxt explore <PALLET>", )?;
        writeln!(output, "        explore a specific pallet", )?;
        writeln!(output, "\n{available_pallets}", )?;
        return Ok(());
    };

    // if specified pallet is wrong, show user the pallets to choose from (but this time as an error):
    let Some(pallet_metadata) = metadata.pallets().find(|pallet| pallet.name().to_lowercase() == pallet_name.to_lowercase()) else {
        return Err(eyre!("pallet \"{}\" not found in metadata!\n{}", pallet_name, print_available_pallets(&metadata)));
    };

    // if correct pallet was specified but no subcommand, instruct the user how to proceed:
    let Some(pallet_subcomand) = opts.pallet_subcommand else {
        let docs_string = print_first_paragraph_with_indent(pallet_metadata.docs(), 4);
        if !docs_string.is_empty() {
            writeln!(output, "Description:\n{docs_string}")?;
        }
        writeln!(output, "Usage:")?;
        writeln!(output, "    subxt explore {pallet_name} calls")?;
        writeln!(output, "        explore the calls that can be made into this pallet")?;
        writeln!(output, "    subxt explore {pallet_name} constants")?;
        writeln!(output, "        explore the constants held in this pallet")?;
        writeln!(output, "    subxt explore {pallet_name} storage")?;
        writeln!(output, "        explore the storage values held in this pallet")?;
        return Ok(());
    };

    match pallet_subcomand {
        PalletSubcommand::Calls(command) => {
            explore_calls(command, &metadata, pallet_metadata, output)
        }
        PalletSubcommand::Constants(command) => {
            explore_constants(command, &metadata, pallet_metadata, output)
        }
        PalletSubcommand::Storage(command) => {
            // if the metadata came from some url, we use that same url to make storage calls against.
            let node_url = opts.file_or_url.url.map(|url| url.to_string());
            explore_storage(command, &metadata, pallet_metadata, node_url, output).await
        }
    }
}

fn print_available_pallets(metadata: &Metadata) -> String {
    if metadata.pallets().len() == 0 {
        "There are no <PALLET> values available.".to_string()
    } else {
        let mut output = "Available <PALLET> values are:".to_string();
        let mut strings: Vec<_> = metadata.pallets().map(|p| p.name()).collect();
        strings.sort();
        for pallet in strings {
            write!(output, "\n    {}", pallet).unwrap();
        }
        output
    }
}

#[cfg(test)]
pub mod tests {
    use super::{run, Opts};

    async fn simulate_run(cli_command: &str) -> color_eyre::Result<String> {
        let mut args = vec![
            "explore",
            "--file=../artifacts/polkadot_metadata_small.scale",
        ];
        let mut split: Vec<&str> = cli_command.split(' ').filter(|e| !e.is_empty()).collect();
        args.append(&mut split);
        let opts: Opts = clap::Parser::try_parse_from(args)?;
        let mut output: Vec<u8> = Vec::new();
        run(opts, &mut output)
            .await
            .map(|_| String::from_utf8(output).unwrap())
    }

    #[tokio::test]
    async fn test_commands() {
        // show pallets:
        let output = simulate_run("").await;
        assert_eq!(output.unwrap(), "Usage:\n    subxt explore <PALLET>\n        explore a specific pallet\n\nAvailable <PALLET> values are:\n    Balances\n    Multisig\n    Staking\n    System\n");
        // if incorrect pallet, error:
        let output = simulate_run("abc123").await;
        assert!(output.is_err());
        // if correct pallet, show options (calls, constants, storage)
        let output = simulate_run("Balances").await;
        assert_eq!(output.unwrap(), "Usage:\n    subxt explore Balances calls\n        explore the calls that can be made into this pallet\n    subxt explore Balances constants\n        explore the constants held in this pallet\n    subxt explore Balances storage\n        explore the storage values held in this pallet\n");
        // check that exploring calls, storage entries and constants is possible:
        let output = simulate_run("Balances calls").await;
        assert!(output.unwrap().starts_with("Usage:\n    subxt explore Balances calls <CALL>\n        explore a specific call within this pallet\n\nAvailable <CALL>'s in the \"Balances\" pallet:\n"));
        let output = simulate_run("Balances storage").await;
        assert!(output.unwrap().starts_with("Usage:\n    subxt explore Balances storage <STORAGE_ENTRY>\n        view details for a specific storage entry\n\nAvailable <STORAGE_ENTRY>'s in the \"Balances\" pallet:\n"));
        let output = simulate_run("Balances constants").await;
        assert!(output.unwrap().starts_with("Usage:\n    subxt explore Balances constants <CONSTANT>\n        explore a specific call within this pallet\n\nAvailable <CONSTANT>'s in the \"Balances\" pallet:\n"));
        // check that invalid subcommands don't work:
        let output = simulate_run("Balances abc123").await;
        assert!(output.is_err());
        // check that we can explore a certain call:
        let output = simulate_run("Balances calls transfer").await;
        assert!(output.unwrap().starts_with("Usage:\n    subxt explore Balances calls transfer <SCALE_VALUE>\n        construct the call by providing a valid argument\n\nThe call expect expects a <SCALE_VALUE> with this shape:\n    {\n        dest: enum MultiAddress"));
        // check that unsigned extrinsic can be constructed:
        let output =
            simulate_run("Balances calls transfer {\"dest\":v\"Raw\"((255,255, 255)),\"value\":0}")
                .await;
        assert_eq!(
            output.unwrap(),
            "Encoded call data:\n    0x24040507020cffffff00\n"
        );
        // check that we can explore a certain constant:
        let output = simulate_run("Balances constants ExistentialDeposit").await;
        assert_eq!(output.unwrap(), "Description:\n    The minimum amount required to keep an account open. MUST BE GREATER THAN ZERO!\n\nThe constant has the following shape:\n    u128\n\nThe value of the constant is:\n    10000000000\n");
        // check that we can explore a certain storage entry:
        let output = simulate_run("System storage Account").await;
        assert!(output.unwrap().starts_with("Usage:\n    subxt explore System storage Account <KEY_VALUE>\n\nDescription:\n    The full account information for a particular account ID."));
        // in the future we could also integrate with substrate-testrunner to spawn up a node and send an actual storage query to it: e.g. `subxt explore System storage Digest`
    }
}<|MERGE_RESOLUTION|>--- conflicted
+++ resolved
@@ -80,12 +80,7 @@
     Storage(StorageSubcommand),
 }
 
-<<<<<<< HEAD
-pub async fn run(opts: Opts) -> color_eyre::Result<()> {
-=======
-/// cargo run -- explore --file=../artifacts/polkadot_metadata.scale
 pub async fn run(opts: Opts, output: &mut impl std::io::Write) -> color_eyre::Result<()> {
->>>>>>> 3cfe91e3
     // get the metadata
     let bytes = opts.file_or_url.fetch().await?;
     let metadata = Metadata::decode(&mut &bytes[..])?;
