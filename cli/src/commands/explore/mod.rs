--- conflicted
+++ resolved
@@ -1,13 +1,7 @@
-<<<<<<< HEAD
 use crate::utils::FileOrUrl;
 use clap::{command, Parser, Subcommand};
 use color_eyre::owo_colors::OwoColorize;
 use indoc::writedoc;
-=======
-use crate::utils::{print_first_paragraph_with_indent, validate_url_security, FileOrUrl};
-use clap::{Parser as ClapParser, Subcommand};
-
->>>>>>> 7f714cbc
 use std::fmt::Write;
 use std::write;
 
@@ -91,14 +85,10 @@
     #[command(flatten)]
     file_or_url: FileOrUrl,
     #[command(subcommand)]
-<<<<<<< HEAD
     subcommand: Option<PalletOrRuntimeApi>,
-=======
-    pallet_subcommand: Option<PalletSubcommand>,
     /// Allow insecure URLs e.g. URLs starting with ws:// or http:// without SSL encryption
     #[clap(long, short)]
     allow_insecure: bool,
->>>>>>> 7f714cbc
 }
 
 #[derive(Debug, Subcommand)]
@@ -255,15 +245,11 @@
 
 #[cfg(test)]
 pub mod tests {
-<<<<<<< HEAD
 
     use indoc::formatdoc;
     use pretty_assertions::assert_eq;
 
     use super::{run, Opts};
-=======
-    use super::Opts;
->>>>>>> 7f714cbc
 
     async fn run(cli_command: &str) -> color_eyre::Result<String> {
         let mut args = vec!["explore"];
@@ -271,11 +257,7 @@
         args.append(&mut split);
         let opts: Opts = clap::Parser::try_parse_from(args)?;
         let mut output: Vec<u8> = Vec::new();
-<<<<<<< HEAD
         let r = run(opts, &mut output)
-=======
-        super::run(opts, &mut output)
->>>>>>> 7f714cbc
             .await
             .map(|_| String::from_utf8(output).unwrap())?;
         Ok(r)
@@ -305,7 +287,6 @@
 
     #[tokio::test]
     async fn test_commands() {
-<<<<<<< HEAD
         // shows pallets and runtime apis:
         let output = simulate_run("").await.unwrap().strip_ansi();
         let expected_output = formatdoc! {
@@ -341,16 +322,10 @@
                 TransactionPaymentApi
         "};
         assert_eq!(output, expected_output);
-=======
-        // show pallets:
-        let output = run_against_file("").await;
-        assert_eq!(output.unwrap(), "Usage:\n    subxt explore <PALLET>\n        explore a specific pallet\n\nAvailable <PALLET> values are:\n    Balances\n    Multisig\n    ParaInherent\n    System\n    Timestamp\n");
->>>>>>> 7f714cbc
         // if incorrect pallet, error:
         let output = run_against_file("abc123").await;
         assert!(output.is_err());
         // if correct pallet, show options (calls, constants, storage)
-<<<<<<< HEAD
         let output = simulate_run("pallet Balances").await.unwrap().strip_ansi();
         let expected_output = formatdoc! {"
         Usage:
@@ -442,39 +417,6 @@
             Available <METHOD>'s available for the \"Metadata\" runtime api:
         "};
         assert_eq_start!(output, start);
-=======
-        let output = run_against_file("Balances").await;
-        assert_eq!(output.unwrap(), "Usage:\n    subxt explore Balances calls\n        explore the calls that can be made into this pallet\n    subxt explore Balances constants\n        explore the constants held in this pallet\n    subxt explore Balances storage\n        explore the storage values held in this pallet\n");
-        // check that exploring calls, storage entries and constants is possible:
-        let output = run_against_file("Balances calls").await;
-        assert!(output.unwrap().starts_with("Usage:\n    subxt explore Balances calls <CALL>\n        explore a specific call within this pallet\n\nAvailable <CALL>'s in the \"Balances\" pallet:\n"));
-        let output = run_against_file("Balances storage").await;
-        assert!(output.unwrap().starts_with("Usage:\n    subxt explore Balances storage <STORAGE_ENTRY>\n        view details for a specific storage entry\n\nAvailable <STORAGE_ENTRY>'s in the \"Balances\" pallet:\n"));
-        let output = run_against_file("Balances constants").await;
-        assert!(output.unwrap().starts_with("Usage:\n    subxt explore Balances constants <CONSTANT>\n        explore a specific call within this pallet\n\nAvailable <CONSTANT>'s in the \"Balances\" pallet:\n"));
-        // check that invalid subcommands don't work:
-        let output = run_against_file("Balances abc123").await;
-        assert!(output.is_err());
-        // check that we can explore a certain call:
-        let output = run_against_file("Balances calls transfer_allow_death").await;
-        assert!(output.unwrap().starts_with("Usage:\n    subxt explore Balances calls transfer_allow_death <SCALE_VALUE>\n        construct the call by providing a valid argument\n\nThe call expect expects a <SCALE_VALUE> with this shape:\n    {\n        dest: enum MultiAddress"));
-        // check that unsigned extrinsic can be constructed:
-        let output = run_against_file(
-            "Balances calls transfer_allow_death {\"dest\":v\"Raw\"((255,255, 255)),\"value\":0}",
-        )
-        .await;
-        assert_eq!(
-            output.unwrap(),
-            "Encoded call data:\n    0x24040400020cffffff00\n"
-        );
-        // check that we can explore a certain constant:
-        let output = run_against_file("Balances constants ExistentialDeposit").await;
-        assert_eq!(output.unwrap(), "Description:\n    The minimum amount required to keep an account open. MUST BE GREATER THAN ZERO!\n\nThe constant has the following shape:\n    u128\n\nThe value of the constant is:\n    33333333\n");
-        // check that we can explore a certain storage entry:
-        let output = run_against_file("System storage Account").await;
-        assert!(output.unwrap().starts_with("Usage:\n    subxt explore System storage Account <KEY_VALUE>\n\nDescription:\n    The full account information for a particular account ID."));
-        // in the future we could also integrate with substrate-testrunner to spawn up a node and send an actual storage query to it: e.g. `subxt explore System storage Digest`
->>>>>>> 7f714cbc
     }
 
     #[tokio::test]
