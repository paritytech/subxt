// Copyright 2019-2022 Parity Technologies (UK) Ltd.
// This file is dual-licensed as Apache-2.0 or GPL-3.0.
// see LICENSE for license details.

#![deny(unused_crate_dependencies)]

mod commands;
use clap::Parser as ClapParser;

/// Subxt utilities for interacting with Substrate based nodes.
#[derive(Debug, ClapParser)]
enum Command {
<<<<<<< HEAD
    /// Download metadata from a substrate node, for use with `subxt` codegen.
    #[structopt(name = "metadata")]
    Metadata {
        /// The url of the substrate node to query for metadata.
        #[structopt(
            name = "url",
            long,
            parse(try_from_str),
            default_value = "http://localhost:9933"
        )]
        url: Uri,
        /// The format of the metadata to display: `json`, `hex` or `bytes`.
        #[structopt(long, short, default_value = "bytes")]
        format: String,
    },
    /// Generate runtime API client code from metadata.
    ///
    /// # Example (with code formatting)
    ///
    /// `subxt codegen | rustfmt --edition=2018 --emit=stdout`
    ///
    /// # Example with `derive-for-type`.
    ///
    /// `subxt codegen --derive-for-type my_module::my_type=serde::Serialize`
    Codegen {
        /// The url of the substrate node to query for metadata for codegen.
        #[structopt(name = "url", long, parse(try_from_str))]
        url: Option<Uri>,
        /// The path to the encoded metadata file.
        #[structopt(short, long, parse(from_os_str))]
        file: Option<PathBuf>,
        /// Additional derives
        #[structopt(long = "derive")]
        derives: Vec<String>,
        /// Additional derives for a given type.
        ///
        /// Example `--derive-for-type my_module::my_type=serde::Serialize`.
        #[structopt(long = "derive-for-type", parse(try_from_str = derive_for_type_parser))]
        derives_for_type: Vec<(syn::TypePath, syn::Path)>,
    },
    /// Verify metadata compatibility between substrate nodes.
    Compatibility {
        /// Urls of the substrate nodes to verify for metadata compatibility.
        #[structopt(name = "nodes", long, use_delimiter = true, parse(try_from_str))]
        nodes: Vec<Uri>,
        /// Check the compatibility of metadata for a particular pallet.
        ///
        /// ### Note
        /// The validation will omit the full metadata check and focus instead on the pallet.
        #[structopt(long, parse(try_from_str))]
        pallet: Option<String>,
    },
=======
    Metadata(commands::metadata::Opts),
    Codegen(commands::codegen::Opts),
    Compatibility(commands::compatibility::Opts),
>>>>>>> 33a9ec91
}

fn derive_for_type_parser(src: &str) -> Result<(syn::TypePath, syn::Path), String> {
    let (ty, derive) = src
        .split_once('=')
        .ok_or::<String>( "Invalid pattern for `derive-for-type`. It should be `type=derive`, like `my_type=serde::Serialize`".into())?;

    let ty = syn::parse_str(ty)
        .map_err(|e| format!("Target type `{:?}` cannot be parsed: {:?}", ty, e))?;
    let derive = syn::parse_str(derive)
        .map_err(|e| format!("Derive `{:?}` cannot be parsed: {:?}", derive, e))?;

    Ok((ty, derive))
}

#[tokio::main]
async fn main() -> color_eyre::Result<()> {
    color_eyre::install()?;
    let args = Command::parse();

<<<<<<< HEAD
            match format.as_str() {
                "json" => {
                    let metadata =
                        <RuntimeMetadataPrefixed as Decode>::decode(&mut &bytes[..])?;
                    let json = serde_json::to_string_pretty(&metadata)?;
                    println!("{}", json);
                    Ok(())
                }
                "hex" => {
                    println!("{}", hex_data);
                    Ok(())
                }
                "bytes" => Ok(io::stdout().write_all(&bytes)?),
                _ => {
                    Err(eyre::eyre!(
                        "Unsupported format `{}`, expected `json`, `hex` or `bytes`",
                        format
                    ))
                }
            }
        }
        Command::Codegen {
            url,
            file,
            derives,
            derives_for_type,
        } => {
            let bytes = if let Some(file) = file.as_ref() {
                if url.is_some() {
                    eyre::bail!("specify one of `--url` or `--file` but not both")
                };

                let mut file = fs::File::open(file)?;
                let mut bytes = Vec::new();
                file.read_to_end(&mut bytes)?;
                bytes
            } else {
                let url = url.unwrap_or_else(|| {
                    "http://localhost:9933"
                        .parse::<Uri>()
                        .expect("default url is valid")
                });
                let (_, bytes) = fetch_metadata(&url).await?;
                bytes
            };

            codegen(&mut &bytes[..], derives, derives_for_type)
        }
        Command::Compatibility { nodes, pallet } => {
            match pallet {
                Some(pallet) => {
                    handle_pallet_metadata(nodes.as_slice(), pallet.as_str()).await
                }
                None => handle_full_metadata(nodes.as_slice()).await,
            }
        }
    }
}

async fn handle_pallet_metadata(nodes: &[Uri], name: &str) -> color_eyre::Result<()> {
    #[derive(Serialize, Deserialize, Default)]
    #[serde(rename_all = "camelCase")]
    struct CompatibilityPallet {
        pallet_present: HashMap<String, Vec<String>>,
        pallet_not_found: Vec<String>,
    }

    let mut compatibility: CompatibilityPallet = Default::default();
    for node in nodes.iter() {
        let metadata = fetch_runtime_metadata(node).await?;

        match metadata.pallets.iter().find(|pallet| pallet.name == name) {
            Some(pallet_metadata) => {
                let hash = get_pallet_hash(&metadata.types, pallet_metadata);
                let hex_hash = hex::encode(hash);
                println!("Node {:?} has pallet metadata hash {:?}", node, hex_hash);

                compatibility
                    .pallet_present
                    .entry(hex_hash)
                    .or_insert_with(Vec::new)
                    .push(node.to_string());
            }
            None => {
                compatibility.pallet_not_found.push(node.to_string());
            }
        }
    }

    println!(
        "\nCompatible nodes by pallet\n{}",
        serde_json::to_string_pretty(&compatibility)
            .context("Failed to parse compatibility map")?
    );

    Ok(())
}

async fn handle_full_metadata(nodes: &[Uri]) -> color_eyre::Result<()> {
    let mut compatibility_map: HashMap<String, Vec<String>> = HashMap::new();
    for node in nodes.iter() {
        let metadata = fetch_runtime_metadata(node).await?;
        let hash = get_metadata_hash(&metadata);
        let hex_hash = hex::encode(hash);
        println!("Node {:?} has metadata hash {:?}", node, hex_hash,);

        compatibility_map
            .entry(hex_hash)
            .or_insert_with(Vec::new)
            .push(node.to_string());
    }

    println!(
        "\nCompatible nodes\n{}",
        serde_json::to_string_pretty(&compatibility_map)
            .context("Failed to parse compatibility map")?
    );

    Ok(())
}

async fn fetch_runtime_metadata(url: &Uri) -> color_eyre::Result<RuntimeMetadataV14> {
    let (_, bytes) = fetch_metadata(url).await?;

    let metadata = <RuntimeMetadataPrefixed as Decode>::decode(&mut &bytes[..])?;
    if metadata.0 != META_RESERVED {
        return Err(eyre::eyre!(
            "Node {:?} has invalid metadata prefix: {:?} expected prefix: {:?}",
            url,
            metadata.0,
            META_RESERVED
        ))
    }

    match metadata.1 {
        RuntimeMetadata::V14(v14) => Ok(v14),
        _ => {
            Err(eyre::eyre!(
                "Node {:?} with unsupported metadata version: {:?}",
                url,
                metadata.1
            ))
        }
    }
}

async fn fetch_metadata_ws(url: &Uri) -> color_eyre::Result<String> {
    let (sender, receiver) = WsTransportClientBuilder::default()
        .build(url.to_string().parse::<Uri>().unwrap())
        .await
        .map_err(|e| Error::Transport(e.into()))?;

    let client = ClientBuilder::default()
        .max_notifs_per_subscription(4096)
        .build_with_tokio(sender, receiver);

    Ok(client.request("state_getMetadata", rpc_params![]).await?)
}

async fn fetch_metadata_http(url: &Uri) -> color_eyre::Result<String> {
    let client = HttpClientBuilder::default().build(url.to_string())?;

    Ok(client.request::<String>("state_getMetadata", None).await?)
}

async fn fetch_metadata(url: &Uri) -> color_eyre::Result<(String, Vec<u8>)> {
    let hex_data = match url.scheme_str() {
        Some("http") => fetch_metadata_http(url).await,
        Some("ws") | Some("wss") => fetch_metadata_ws(url).await,
        invalid_scheme => {
            let scheme = invalid_scheme.unwrap_or("no scheme");
            Err(eyre::eyre!(format!(
                "`{}` not supported, expects 'http', 'ws', or 'wss'",
                scheme
            )))
        }
    }?;

    let bytes = hex::decode(hex_data.trim_start_matches("0x"))?;

    Ok((hex_data, bytes))
}

fn codegen<I: Input>(
    encoded: &mut I,
    raw_derives: Vec<String>,
    derives_for_type: Vec<(syn::TypePath, syn::Path)>,
) -> color_eyre::Result<()> {
    let metadata = <RuntimeMetadataPrefixed as Decode>::decode(encoded)?;
    let generator = subxt_codegen::RuntimeGenerator::new(metadata);
    let item_mod = syn::parse_quote!(
        pub mod api {}
    );

    let p = raw_derives
        .iter()
        .map(|raw| syn::parse_str(raw))
        .collect::<Result<Vec<_>, _>>()?;
    let mut derives = DerivesRegistry::default();
    derives.extend_for_all(p.into_iter());

    for (ty, derive) in derives_for_type.into_iter() {
        derives.extend_for_type(ty, std::iter::once(derive))
    }

    let runtime_api = generator.generate_runtime(item_mod, derives);
    println!("{}", runtime_api);
    Ok(())
=======
    match args {
        Command::Metadata(opts) => commands::metadata::run(opts).await,
        Command::Codegen(opts) => commands::codegen::run(opts).await,
        Command::Compatibility(opts) => commands::compatibility::run(opts).await,
    }
>>>>>>> 33a9ec91
}<|MERGE_RESOLUTION|>--- conflicted
+++ resolved
@@ -10,77 +10,9 @@
 /// Subxt utilities for interacting with Substrate based nodes.
 #[derive(Debug, ClapParser)]
 enum Command {
-<<<<<<< HEAD
-    /// Download metadata from a substrate node, for use with `subxt` codegen.
-    #[structopt(name = "metadata")]
-    Metadata {
-        /// The url of the substrate node to query for metadata.
-        #[structopt(
-            name = "url",
-            long,
-            parse(try_from_str),
-            default_value = "http://localhost:9933"
-        )]
-        url: Uri,
-        /// The format of the metadata to display: `json`, `hex` or `bytes`.
-        #[structopt(long, short, default_value = "bytes")]
-        format: String,
-    },
-    /// Generate runtime API client code from metadata.
-    ///
-    /// # Example (with code formatting)
-    ///
-    /// `subxt codegen | rustfmt --edition=2018 --emit=stdout`
-    ///
-    /// # Example with `derive-for-type`.
-    ///
-    /// `subxt codegen --derive-for-type my_module::my_type=serde::Serialize`
-    Codegen {
-        /// The url of the substrate node to query for metadata for codegen.
-        #[structopt(name = "url", long, parse(try_from_str))]
-        url: Option<Uri>,
-        /// The path to the encoded metadata file.
-        #[structopt(short, long, parse(from_os_str))]
-        file: Option<PathBuf>,
-        /// Additional derives
-        #[structopt(long = "derive")]
-        derives: Vec<String>,
-        /// Additional derives for a given type.
-        ///
-        /// Example `--derive-for-type my_module::my_type=serde::Serialize`.
-        #[structopt(long = "derive-for-type", parse(try_from_str = derive_for_type_parser))]
-        derives_for_type: Vec<(syn::TypePath, syn::Path)>,
-    },
-    /// Verify metadata compatibility between substrate nodes.
-    Compatibility {
-        /// Urls of the substrate nodes to verify for metadata compatibility.
-        #[structopt(name = "nodes", long, use_delimiter = true, parse(try_from_str))]
-        nodes: Vec<Uri>,
-        /// Check the compatibility of metadata for a particular pallet.
-        ///
-        /// ### Note
-        /// The validation will omit the full metadata check and focus instead on the pallet.
-        #[structopt(long, parse(try_from_str))]
-        pallet: Option<String>,
-    },
-=======
     Metadata(commands::metadata::Opts),
     Codegen(commands::codegen::Opts),
     Compatibility(commands::compatibility::Opts),
->>>>>>> 33a9ec91
-}
-
-fn derive_for_type_parser(src: &str) -> Result<(syn::TypePath, syn::Path), String> {
-    let (ty, derive) = src
-        .split_once('=')
-        .ok_or::<String>( "Invalid pattern for `derive-for-type`. It should be `type=derive`, like `my_type=serde::Serialize`".into())?;
-
-    let ty = syn::parse_str(ty)
-        .map_err(|e| format!("Target type `{:?}` cannot be parsed: {:?}", ty, e))?;
-    let derive = syn::parse_str(derive)
-        .map_err(|e| format!("Derive `{:?}` cannot be parsed: {:?}", derive, e))?;
-
-    Ok((ty, derive))
 }
 
 #[tokio::main]
@@ -88,220 +20,9 @@
     color_eyre::install()?;
     let args = Command::parse();
 
-<<<<<<< HEAD
-            match format.as_str() {
-                "json" => {
-                    let metadata =
-                        <RuntimeMetadataPrefixed as Decode>::decode(&mut &bytes[..])?;
-                    let json = serde_json::to_string_pretty(&metadata)?;
-                    println!("{}", json);
-                    Ok(())
-                }
-                "hex" => {
-                    println!("{}", hex_data);
-                    Ok(())
-                }
-                "bytes" => Ok(io::stdout().write_all(&bytes)?),
-                _ => {
-                    Err(eyre::eyre!(
-                        "Unsupported format `{}`, expected `json`, `hex` or `bytes`",
-                        format
-                    ))
-                }
-            }
-        }
-        Command::Codegen {
-            url,
-            file,
-            derives,
-            derives_for_type,
-        } => {
-            let bytes = if let Some(file) = file.as_ref() {
-                if url.is_some() {
-                    eyre::bail!("specify one of `--url` or `--file` but not both")
-                };
-
-                let mut file = fs::File::open(file)?;
-                let mut bytes = Vec::new();
-                file.read_to_end(&mut bytes)?;
-                bytes
-            } else {
-                let url = url.unwrap_or_else(|| {
-                    "http://localhost:9933"
-                        .parse::<Uri>()
-                        .expect("default url is valid")
-                });
-                let (_, bytes) = fetch_metadata(&url).await?;
-                bytes
-            };
-
-            codegen(&mut &bytes[..], derives, derives_for_type)
-        }
-        Command::Compatibility { nodes, pallet } => {
-            match pallet {
-                Some(pallet) => {
-                    handle_pallet_metadata(nodes.as_slice(), pallet.as_str()).await
-                }
-                None => handle_full_metadata(nodes.as_slice()).await,
-            }
-        }
-    }
-}
-
-async fn handle_pallet_metadata(nodes: &[Uri], name: &str) -> color_eyre::Result<()> {
-    #[derive(Serialize, Deserialize, Default)]
-    #[serde(rename_all = "camelCase")]
-    struct CompatibilityPallet {
-        pallet_present: HashMap<String, Vec<String>>,
-        pallet_not_found: Vec<String>,
-    }
-
-    let mut compatibility: CompatibilityPallet = Default::default();
-    for node in nodes.iter() {
-        let metadata = fetch_runtime_metadata(node).await?;
-
-        match metadata.pallets.iter().find(|pallet| pallet.name == name) {
-            Some(pallet_metadata) => {
-                let hash = get_pallet_hash(&metadata.types, pallet_metadata);
-                let hex_hash = hex::encode(hash);
-                println!("Node {:?} has pallet metadata hash {:?}", node, hex_hash);
-
-                compatibility
-                    .pallet_present
-                    .entry(hex_hash)
-                    .or_insert_with(Vec::new)
-                    .push(node.to_string());
-            }
-            None => {
-                compatibility.pallet_not_found.push(node.to_string());
-            }
-        }
-    }
-
-    println!(
-        "\nCompatible nodes by pallet\n{}",
-        serde_json::to_string_pretty(&compatibility)
-            .context("Failed to parse compatibility map")?
-    );
-
-    Ok(())
-}
-
-async fn handle_full_metadata(nodes: &[Uri]) -> color_eyre::Result<()> {
-    let mut compatibility_map: HashMap<String, Vec<String>> = HashMap::new();
-    for node in nodes.iter() {
-        let metadata = fetch_runtime_metadata(node).await?;
-        let hash = get_metadata_hash(&metadata);
-        let hex_hash = hex::encode(hash);
-        println!("Node {:?} has metadata hash {:?}", node, hex_hash,);
-
-        compatibility_map
-            .entry(hex_hash)
-            .or_insert_with(Vec::new)
-            .push(node.to_string());
-    }
-
-    println!(
-        "\nCompatible nodes\n{}",
-        serde_json::to_string_pretty(&compatibility_map)
-            .context("Failed to parse compatibility map")?
-    );
-
-    Ok(())
-}
-
-async fn fetch_runtime_metadata(url: &Uri) -> color_eyre::Result<RuntimeMetadataV14> {
-    let (_, bytes) = fetch_metadata(url).await?;
-
-    let metadata = <RuntimeMetadataPrefixed as Decode>::decode(&mut &bytes[..])?;
-    if metadata.0 != META_RESERVED {
-        return Err(eyre::eyre!(
-            "Node {:?} has invalid metadata prefix: {:?} expected prefix: {:?}",
-            url,
-            metadata.0,
-            META_RESERVED
-        ))
-    }
-
-    match metadata.1 {
-        RuntimeMetadata::V14(v14) => Ok(v14),
-        _ => {
-            Err(eyre::eyre!(
-                "Node {:?} with unsupported metadata version: {:?}",
-                url,
-                metadata.1
-            ))
-        }
-    }
-}
-
-async fn fetch_metadata_ws(url: &Uri) -> color_eyre::Result<String> {
-    let (sender, receiver) = WsTransportClientBuilder::default()
-        .build(url.to_string().parse::<Uri>().unwrap())
-        .await
-        .map_err(|e| Error::Transport(e.into()))?;
-
-    let client = ClientBuilder::default()
-        .max_notifs_per_subscription(4096)
-        .build_with_tokio(sender, receiver);
-
-    Ok(client.request("state_getMetadata", rpc_params![]).await?)
-}
-
-async fn fetch_metadata_http(url: &Uri) -> color_eyre::Result<String> {
-    let client = HttpClientBuilder::default().build(url.to_string())?;
-
-    Ok(client.request::<String>("state_getMetadata", None).await?)
-}
-
-async fn fetch_metadata(url: &Uri) -> color_eyre::Result<(String, Vec<u8>)> {
-    let hex_data = match url.scheme_str() {
-        Some("http") => fetch_metadata_http(url).await,
-        Some("ws") | Some("wss") => fetch_metadata_ws(url).await,
-        invalid_scheme => {
-            let scheme = invalid_scheme.unwrap_or("no scheme");
-            Err(eyre::eyre!(format!(
-                "`{}` not supported, expects 'http', 'ws', or 'wss'",
-                scheme
-            )))
-        }
-    }?;
-
-    let bytes = hex::decode(hex_data.trim_start_matches("0x"))?;
-
-    Ok((hex_data, bytes))
-}
-
-fn codegen<I: Input>(
-    encoded: &mut I,
-    raw_derives: Vec<String>,
-    derives_for_type: Vec<(syn::TypePath, syn::Path)>,
-) -> color_eyre::Result<()> {
-    let metadata = <RuntimeMetadataPrefixed as Decode>::decode(encoded)?;
-    let generator = subxt_codegen::RuntimeGenerator::new(metadata);
-    let item_mod = syn::parse_quote!(
-        pub mod api {}
-    );
-
-    let p = raw_derives
-        .iter()
-        .map(|raw| syn::parse_str(raw))
-        .collect::<Result<Vec<_>, _>>()?;
-    let mut derives = DerivesRegistry::default();
-    derives.extend_for_all(p.into_iter());
-
-    for (ty, derive) in derives_for_type.into_iter() {
-        derives.extend_for_type(ty, std::iter::once(derive))
-    }
-
-    let runtime_api = generator.generate_runtime(item_mod, derives);
-    println!("{}", runtime_api);
-    Ok(())
-=======
     match args {
         Command::Metadata(opts) => commands::metadata::run(opts).await,
         Command::Codegen(opts) => commands::codegen::run(opts).await,
         Command::Compatibility(opts) => commands::compatibility::run(opts).await,
     }
->>>>>>> 33a9ec91
 }