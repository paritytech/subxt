--- conflicted
+++ resolved
@@ -33,11 +33,7 @@
     ///
     /// Defaults to 14.
     #[clap(long)]
-<<<<<<< HEAD
-    pub(crate) version: Option<MetadataVersion>,
-=======
     pub version: Option<MetadataVersion>,
->>>>>>> 3cfe91e3
 }
 
 impl FileOrUrl {
