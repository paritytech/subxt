// Copyright 2019-2021 Parity Technologies (UK) Ltd.
// This file is part of subxt.
//
// subxt is free software: you can redistribute it and/or modify
// it under the terms of the GNU General Public License as published by
// the Free Software Foundation, either version 3 of the License, or
// (at your option) any later version.
//
// subxt is distributed in the hope that it will be useful,
// but WITHOUT ANY WARRANTY; without even the implied warranty of
// MERCHANTABILITY or FITNESS FOR A PARTICULAR PURPOSE.  See the
// GNU General Public License for more details.
//
// You should have received a copy of the GNU General Public License
// along with subxt.  If not, see <http://www.gnu.org/licenses/>.

use codec::{
    Codec,
    Compact,
    Decode,
    Encode,
    Input,
};
use std::marker::PhantomData;

use crate::{
    metadata::{
        EventMetadata,
        MetadataError,
    },
    Config,
    Error,
    Metadata,
    Phase,
    RuntimeError,
};
use scale_info::{
    TypeDef,
    TypeDefPrimitive,
};
use sp_core::Bytes;

/// Raw bytes for an Event
#[derive(Debug)]
pub struct RawEvent {
    /// The name of the pallet from whence the Event originated.
    pub pallet: String,
    /// The index of the pallet from whence the Event originated.
    pub pallet_index: u8,
    /// The name of the pallet Event variant.
    pub variant: String,
    /// The index of the pallet Event variant.
    pub variant_index: u8,
    /// The raw Event data
    pub data: Bytes,
}

/// Events decoder.
#[derive(Debug, Clone)]
pub struct EventsDecoder<T> {
    metadata: Metadata,
    marker: PhantomData<T>,
}

impl<T> EventsDecoder<T>
where
    T: Config,
{
    /// Creates a new `EventsDecoder`.
    pub fn new(metadata: Metadata) -> Self {
        Self {
            metadata,
            marker: Default::default(),
        }
    }

    /// Decode events.
    pub fn decode_events(&self, input: &mut &[u8]) -> Result<Vec<(Phase, Raw)>, Error> {
        let compact_len = <Compact<u32>>::decode(input)?;
        let len = compact_len.0 as usize;
        log::debug!("decoding {} events", len);

        let mut r = Vec::new();
        for _ in 0..len {
            // decode EventRecord
            let phase = Phase::decode(input)?;
            let pallet_index = input.read_byte()?;
            let variant_index = input.read_byte()?;
            log::debug!(
                "phase {:?}, pallet_index {}, event_variant: {}",
                phase,
                pallet_index,
                variant_index
            );
            log::debug!("remaining input: {}", hex::encode(&input));

            let event_metadata = self.metadata.event(pallet_index, variant_index)?;

            let mut event_data = Vec::<u8>::new();
            let mut event_errors = Vec::<RuntimeError>::new();
            let result = self.decode_raw_event(
                &event_metadata,
                input,
                &mut event_data,
                &mut event_errors,
            );
            let raw = match result {
                Ok(()) => {
                    log::debug!("raw bytes: {}", hex::encode(&event_data),);

                    let event = RawEvent {
                        pallet: event_metadata.pallet().to_string(),
                        pallet_index,
                        variant: event_metadata.event().to_string(),
                        variant_index,
                        data: event_data.into(),
                    };

                    // topics come after the event data in EventRecord
                    let topics = Vec::<T::Hash>::decode(input)?;
                    log::debug!("topics: {:?}", topics);

                    Raw::Event(event)
                }
                Err(err) => return Err(err),
            };

            if event_errors.is_empty() {
                r.push((phase.clone(), raw));
            }

            for err in event_errors {
                r.push((phase.clone(), Raw::Error(err)));
            }
        }
        Ok(r)
    }

    fn decode_raw_event(
        &self,
        event_metadata: &EventMetadata,
        input: &mut &[u8],
        output: &mut Vec<u8>,
        errors: &mut Vec<RuntimeError>,
    ) -> Result<(), Error> {
        log::debug!(
            "Decoding Event '{}::{}'",
            event_metadata.pallet(),
            event_metadata.event()
        );
        for arg in event_metadata.variant().fields() {
            let type_id = arg.ty().id();
            if event_metadata.pallet() == "System"
                && event_metadata.event() == "ExtrinsicFailed"
            {
                let ty = self
                    .metadata
                    .resolve_type(type_id)
                    .ok_or(MetadataError::TypeNotFound(type_id))?;

                if ty.path().ident() == Some("DispatchError".to_string()) {
                    let dispatch_error = sp_runtime::DispatchError::decode(input)?;
                    log::info!("Dispatch Error {:?}", dispatch_error);
                    dispatch_error.encode_to(output);
                    let runtime_error =
                        RuntimeError::from_dispatch(&self.metadata, dispatch_error)?;
                    errors.push(runtime_error);
                    continue
                }
            }
            self.decode_type(type_id, input, output)?
        }
        Ok(())
    }

    fn decode_type(
        &self,
        type_id: u32,
        input: &mut &[u8],
        output: &mut Vec<u8>,
    ) -> Result<(), Error> {
        let ty = self
            .metadata
            .resolve_type(type_id)
            .ok_or(MetadataError::TypeNotFound(type_id))?;

        fn decode_raw<T: Codec>(
            input: &mut &[u8],
            output: &mut Vec<u8>,
        ) -> Result<(), Error> {
            let decoded = T::decode(input)?;
            decoded.encode_to(output);
            Ok(())
        }

        match ty.type_def() {
            TypeDef::Composite(composite) => {
                for field in composite.fields() {
                    self.decode_type(field.ty().id(), input, output)?
                }
                Ok(())
            }
            TypeDef::Variant(variant) => {
                let variant_index = u8::decode(input)?;
                variant_index.encode_to(output);
                let variant = variant.variants().get(variant_index as usize).ok_or(
                    Error::Other(format!("Variant {} not found", variant_index)),
                )?;
                for field in variant.fields() {
                    self.decode_type(field.ty().id(), input, output)?;
                }
                Ok(())
            }
            TypeDef::Sequence(seq) => {
                let len = <Compact<u32>>::decode(input)?;
                len.encode_to(output);
                for _ in 0..len.0 {
                    self.decode_type(seq.type_param().id(), input, output)?;
                }
                Ok(())
            }
            TypeDef::Array(arr) => {
                for _ in 0..arr.len() {
                    self.decode_type(arr.type_param().id(), input, output)?;
                }
                Ok(())
            }
            TypeDef::Tuple(tuple) => {
                for field in tuple.fields() {
                    self.decode_type(field.id(), input, output)?;
                }
                Ok(())
            }
            TypeDef::Primitive(primitive) => {
                match primitive {
                    TypeDefPrimitive::Bool => decode_raw::<bool>(input, output),
                    TypeDefPrimitive::Char => {
                        Err(EventsDecodingError::UnsupportedPrimitive(
                            TypeDefPrimitive::Char,
                        )
                        .into())
                    }
                    TypeDefPrimitive::Str => decode_raw::<String>(input, output),
                    TypeDefPrimitive::U8 => decode_raw::<u8>(input, output),
                    TypeDefPrimitive::U16 => decode_raw::<u16>(input, output),
                    TypeDefPrimitive::U32 => decode_raw::<u32>(input, output),
                    TypeDefPrimitive::U64 => decode_raw::<u64>(input, output),
                    TypeDefPrimitive::U128 => decode_raw::<u128>(input, output),
                    TypeDefPrimitive::U256 => {
                        Err(EventsDecodingError::UnsupportedPrimitive(
                            TypeDefPrimitive::U256,
                        )
                        .into())
                    }
                    TypeDefPrimitive::I8 => decode_raw::<i8>(input, output),
                    TypeDefPrimitive::I16 => decode_raw::<i16>(input, output),
                    TypeDefPrimitive::I32 => decode_raw::<i32>(input, output),
                    TypeDefPrimitive::I64 => decode_raw::<i64>(input, output),
                    TypeDefPrimitive::I128 => decode_raw::<i128>(input, output),
                    TypeDefPrimitive::I256 => {
                        Err(EventsDecodingError::UnsupportedPrimitive(
                            TypeDefPrimitive::I256,
                        )
                        .into())
                    }
                }
            }
            TypeDef::Compact(_compact) => {
                let inner = self
                    .metadata
                    .resolve_type(type_id)
                    .ok_or(MetadataError::TypeNotFound(type_id))?;
                let mut decode_compact_primitive = |primitive: &TypeDefPrimitive| {
                    match primitive {
                        TypeDefPrimitive::U8 => decode_raw::<Compact<u8>>(input, output),
                        TypeDefPrimitive::U16 => {
                            decode_raw::<Compact<u16>>(input, output)
                        }
                        TypeDefPrimitive::U32 => {
                            decode_raw::<Compact<u32>>(input, output)
                        }
                        TypeDefPrimitive::U64 => {
                            decode_raw::<Compact<u64>>(input, output)
                        }
                        TypeDefPrimitive::U128 => {
                            decode_raw::<Compact<u128>>(input, output)
                        }
                        prim => {
                            Err(EventsDecodingError::InvalidCompactPrimitive(
                                prim.clone(),
                            )
                            .into())
                        }
                    }
                };
                match inner.type_def() {
                    TypeDef::Primitive(primitive) => decode_compact_primitive(primitive),
                    TypeDef::Composite(composite) => {
                        match composite.fields() {
                            [field] => {
<<<<<<< HEAD
                                let field_ty = self
                                    .metadata
                                    .resolve_type(field.ty().id())
                                    .ok_or(MetadataError::TypeNotFound(field.ty().id()))?;
                                if let TypeDef::Primitive(primitive) = field_ty.type_def()  {
=======
                                let field_ty =
                                    self.metadata.resolve_type(field.ty().id()).ok_or(
                                        MetadataError::TypeNotFound(field.ty().id()),
                                    )?;
                                if let TypeDef::Primitive(primitive) = field_ty.type_def()
                                {
>>>>>>> 793c945f
                                    decode_compact_primitive(primitive)
                                } else {
                                    Err(EventsDecodingError::InvalidCompactType("Composite type must have a single primitive field".into()).into())
                                }
                            }
<<<<<<< HEAD
                            _ => Err(EventsDecodingError::InvalidCompactType("Composite type must have a single field".into()).into())
                        }
                    }
                    _ => Err(EventsDecodingError::InvalidCompactType("Compact type must be a primitive or a composite type".into()).into()),
=======
                            _ => {
                                Err(EventsDecodingError::InvalidCompactType(
                                    "Composite type must have a single field".into(),
                                )
                                .into())
                            }
                        }
                    }
                    _ => {
                        Err(EventsDecodingError::InvalidCompactType(
                            "Compact type must be a primitive or a composite type".into(),
                        )
                        .into())
                    }
>>>>>>> 793c945f
                }
            }
            TypeDef::BitSequence(_bitseq) => {
                // decode_raw::<bitvec::BitVec>
<<<<<<< HEAD
                todo!("BitVec")
=======
                unimplemented!("BitVec decoding for events not implemented yet")
>>>>>>> 793c945f
            }
        }
    }
}

/// Raw event or error event
#[derive(Debug)]
pub enum Raw {
    /// Event
    Event(RawEvent),
    /// Error
    Error(RuntimeError),
}

#[derive(Debug, thiserror::Error)]
pub enum EventsDecodingError {
    /// Unsupported primitive type
    #[error("Unsupported primitive type {0:?}")]
    UnsupportedPrimitive(TypeDefPrimitive),
    /// Invalid compact type, must be an unsigned int.
    #[error("Invalid compact primitive {0:?}")]
    InvalidCompactPrimitive(TypeDefPrimitive),
    #[error("Invalid compact composite type {0}")]
    InvalidCompactType(String),
}

// #[cfg(test)]
// mod tests {
//     use super::*;
//     use std::convert::TryFrom;
//
//     type DefaultConfig = crate::NodeTemplateRuntime;
//
//     #[test]
//     fn test_decode_option() {
//         let decoder = EventsDecoder::<DefaultConfig>::new(
//             Metadata::default(),
//         );
//
//         let value = Some(0u8);
//         let input = value.encode();
//         let mut output = Vec::<u8>::new();
//         let mut errors = Vec::<RuntimeError>::new();
//
//         decoder
//             .decode_raw_bytes(
//                 &[EventArg::Option(Box::new(EventArg::Primitive(
//                     "u8".to_string(),
//                 )))],
//                 &mut &input[..],
//                 &mut output,
//                 &mut errors,
//             )
//             .unwrap();
//
//         assert_eq!(output, vec![1, 0]);
//     }
// }<|MERGE_RESOLUTION|>--- conflicted
+++ resolved
@@ -298,31 +298,17 @@
                     TypeDef::Composite(composite) => {
                         match composite.fields() {
                             [field] => {
-<<<<<<< HEAD
-                                let field_ty = self
-                                    .metadata
-                                    .resolve_type(field.ty().id())
-                                    .ok_or(MetadataError::TypeNotFound(field.ty().id()))?;
-                                if let TypeDef::Primitive(primitive) = field_ty.type_def()  {
-=======
                                 let field_ty =
                                     self.metadata.resolve_type(field.ty().id()).ok_or(
                                         MetadataError::TypeNotFound(field.ty().id()),
                                     )?;
                                 if let TypeDef::Primitive(primitive) = field_ty.type_def()
                                 {
->>>>>>> 793c945f
                                     decode_compact_primitive(primitive)
                                 } else {
                                     Err(EventsDecodingError::InvalidCompactType("Composite type must have a single primitive field".into()).into())
                                 }
                             }
-<<<<<<< HEAD
-                            _ => Err(EventsDecodingError::InvalidCompactType("Composite type must have a single field".into()).into())
-                        }
-                    }
-                    _ => Err(EventsDecodingError::InvalidCompactType("Compact type must be a primitive or a composite type".into()).into()),
-=======
                             _ => {
                                 Err(EventsDecodingError::InvalidCompactType(
                                     "Composite type must have a single field".into(),
@@ -337,16 +323,11 @@
                         )
                         .into())
                     }
->>>>>>> 793c945f
                 }
             }
             TypeDef::BitSequence(_bitseq) => {
                 // decode_raw::<bitvec::BitVec>
-<<<<<<< HEAD
-                todo!("BitVec")
-=======
                 unimplemented!("BitVec decoding for events not implemented yet")
->>>>>>> 793c945f
             }
         }
     }
