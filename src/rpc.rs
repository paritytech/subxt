// Copyright 2019-2022 Parity Technologies (UK) Ltd.
// This file is part of subxt.
//
// subxt is free software: you can redistribute it and/or modify
// it under the terms of the GNU General Public License as published by
// the Free Software Foundation, either version 3 of the License, or
// (at your option) any later version.
//
// subxt is distributed in the hope that it will be useful,
// but WITHOUT ANY WARRANTY; without even the implied warranty of
// MERCHANTABILITY or FITNESS FOR A PARTICULAR PURPOSE.  See the
// GNU General Public License for more details.
//
// You should have received a copy of the GNU General Public License
// along with subxt.  If not, see <http://www.gnu.org/licenses/>.

//! RPC types and client for interacting with a substrate node.

// jsonrpsee subscriptions are interminable.
// Allows `while let status = subscription.next().await {}`
// Related: https://github.com/paritytech/subxt/issues/66
#![allow(irrefutable_let_patterns)]

use std::{
    collections::HashMap,
    sync::Arc,
};

use crate::{
    error::Error,
    storage::StorageKeyPrefix,
    subscription::{
        EventStorageSubscription,
        FinalizedEventStorageSubscription,
        SystemEvents,
    },
    Config,
    Metadata,
};
use codec::{
    Decode,
    Encode,
};
use core::{
    convert::TryInto,
    marker::PhantomData,
};
use frame_metadata::RuntimeMetadataPrefixed;
use jsonrpsee::{
    core::{
        client::{
            Client,
            ClientT,
            Subscription,
            SubscriptionClientT,
        },
        to_json_value,
        DeserializeOwned,
        Error as RpcError,
        JsonValue,
    },
    http_client::{
        HttpClient,
        HttpClientBuilder,
    },
    ws_client::WsClientBuilder,
};
use serde::{
    Deserialize,
    Serialize,
};
use sp_core::{
    storage::{
        StorageChangeSet,
        StorageData,
        StorageKey,
    },
    Bytes,
    U256,
};
use sp_runtime::generic::{
    Block,
    SignedBlock,
};
<<<<<<< HEAD
=======

use crate::{
    error::Error,
    storage::StorageKeyPrefix,
    subscription::{
        EventStorageSubscription,
        FinalizedEventStorageSubscription,
        SystemEvents,
    },
    Config,
    Metadata,
};
>>>>>>> d99cb9f4

/// A number type that can be serialized both as a number or a string that encodes a number in a
/// string.
///
/// We allow two representations of the block number as input. Either we deserialize to the type
/// that is specified in the block type or we attempt to parse given hex value.
///
/// The primary motivation for having this type is to avoid overflows when using big integers in
/// JavaScript (which we consider as an important RPC API consumer).
#[derive(Copy, Clone, Serialize, Deserialize, Debug, PartialEq)]
#[serde(untagged)]
pub enum NumberOrHex {
    /// The number represented directly.
    Number(u64),
    /// Hex representation of the number.
    Hex(U256),
}

/// RPC list or value wrapper.
#[derive(Serialize, Deserialize, Debug, PartialEq)]
#[serde(untagged)]
pub enum ListOrValue<T> {
    /// A list of values of given type.
    List(Vec<T>),
    /// A single value of given type.
    Value(T),
}

/// Alias for the type of a block returned by `chain_getBlock`
pub type ChainBlock<T> =
    SignedBlock<Block<<T as Config>::Header, <T as Config>::Extrinsic>>;

/// Wrapper for NumberOrHex to allow custom From impls
#[derive(Serialize)]
pub struct BlockNumber(NumberOrHex);

impl From<NumberOrHex> for BlockNumber {
    fn from(x: NumberOrHex) -> Self {
        BlockNumber(x)
    }
}

impl From<u32> for BlockNumber {
    fn from(x: u32) -> Self {
        NumberOrHex::Number(x.into()).into()
    }
}

/// Arbitrary properties defined in the chain spec as a JSON object.
pub type SystemProperties = serde_json::Map<String, serde_json::Value>;

/// Possible transaction status events.
///
/// # Note
///
/// This is copied from `sp-transaction-pool` to avoid a dependency on that crate. Therefore it
/// must be kept compatible with that type from the target substrate version.
#[derive(Debug, Clone, PartialEq, Serialize, Deserialize)]
#[serde(rename_all = "camelCase")]
pub enum SubstrateTransactionStatus<Hash, BlockHash> {
    /// Transaction is part of the future queue.
    Future,
    /// Transaction is part of the ready queue.
    Ready,
    /// The transaction has been broadcast to the given peers.
    Broadcast(Vec<String>),
    /// Transaction has been included in block with given hash.
    InBlock(BlockHash),
    /// The block this transaction was included in has been retracted.
    Retracted(BlockHash),
    /// Maximum number of finality watchers has been reached,
    /// old watchers are being removed.
    FinalityTimeout(BlockHash),
    /// Transaction has been finalized by a finality-gadget, e.g GRANDPA
    Finalized(BlockHash),
    /// Transaction has been replaced in the pool, by another transaction
    /// that provides the same tags. (e.g. same (sender, nonce)).
    Usurped(Hash),
    /// Transaction has been dropped from the pool because of the limit.
    Dropped,
    /// Transaction is no longer valid in the current state.
    Invalid,
}

/// This contains the runtime version information necessary to make transactions, as obtained from
/// the RPC call `state_getRuntimeVersion`,
<<<<<<< HEAD
#[derive(Debug, Clone, PartialEq, Serialize, Deserialize)]
=======
#[derive(Debug, Clone, PartialEq, Deserialize)]
>>>>>>> d99cb9f4
#[serde(rename_all = "camelCase")]
pub struct RuntimeVersion {
    /// Version of the runtime specification. A full-node will not attempt to use its native
    /// runtime in substitute for the on-chain Wasm runtime unless all of `spec_name`,
    /// `spec_version` and `authoring_version` are the same between Wasm and native.
    pub spec_version: u32,

    /// All existing dispatches are fully compatible when this number doesn't change. If this
    /// number changes, then `spec_version` must change, also.
    ///
    /// This number must change when an existing dispatchable (module ID, dispatch ID) is changed,
    /// either through an alteration in its user-level semantics, a parameter
    /// added/removed/changed, a dispatchable being removed, a module being removed, or a
    /// dispatchable/module changing its index.
    ///
    /// It need *not* change when a new module is added or when a dispatchable is added.
    pub transaction_version: u32,
<<<<<<< HEAD
=======

    /// The other fields present may vary and aren't necessary for `subxt`; they are preserved in
    /// this map.
    #[serde(flatten)]
    pub other: HashMap<String, serde_json::Value>,
>>>>>>> d99cb9f4
}

/// Rpc client wrapper.
/// This is workaround because adding generic types causes the macros to fail.
#[derive(Clone)]
pub enum RpcClient {
    /// JSONRPC client WebSocket transport.
    WebSocket(Arc<Client>),
    /// JSONRPC client HTTP transport.
    // NOTE: Arc because `HttpClient` is not clone.
    Http(Arc<HttpClient>),
}

impl RpcClient {
    /// Create a new [`RpcClient`] from the given URL.
    ///
    /// Infers the protocol from the URL, supports:
    ///     - Websockets (`ws://`, `wss://`)
    ///     - Http (`http://`, `https://`)
    pub async fn try_from_url(url: &str) -> Result<Self, RpcError> {
        if url.starts_with("ws://") || url.starts_with("wss://") {
            let client = WsClientBuilder::default()
                .max_notifs_per_subscription(4096)
                .build(url)
                .await?;
            Ok(RpcClient::WebSocket(Arc::new(client)))
        } else {
            let client = HttpClientBuilder::default().build(&url)?;
            Ok(RpcClient::Http(Arc::new(client)))
        }
    }

    /// Start a JSON-RPC request.
    pub async fn request<'a, T: DeserializeOwned + std::fmt::Debug>(
        &self,
        method: &str,
        params: &[JsonValue],
    ) -> Result<T, RpcError> {
        let params = Some(params.into());
        log::debug!("request {}: {:?}", method, params);
        let data = match self {
            RpcClient::WebSocket(inner) => inner.request(method, params).await,
            RpcClient::Http(inner) => inner.request(method, params).await,
        };
        data
    }

    /// Start a JSON-RPC Subscription.
    pub async fn subscribe<'a, T: DeserializeOwned>(
        &self,
        subscribe_method: &str,
        params: &[JsonValue],
        unsubscribe_method: &str,
    ) -> Result<Subscription<T>, RpcError> {
        let params = Some(params.into());
        match self {
            RpcClient::WebSocket(inner) => {
                inner
                    .subscribe(subscribe_method, params, unsubscribe_method)
                    .await
            }
            RpcClient::Http(_) => {
                Err(RpcError::Custom(
                    "Subscriptions not supported on HTTP transport".to_owned(),
                ))
            }
        }
    }
}

impl From<Client> for RpcClient {
    fn from(client: Client) -> Self {
        RpcClient::WebSocket(Arc::new(client))
    }
}

impl From<Arc<Client>> for RpcClient {
    fn from(client: Arc<Client>) -> Self {
        RpcClient::WebSocket(client)
    }
}

impl From<HttpClient> for RpcClient {
    fn from(client: HttpClient) -> Self {
        RpcClient::Http(Arc::new(client))
    }
}

impl From<Arc<HttpClient>> for RpcClient {
    fn from(client: Arc<HttpClient>) -> Self {
        RpcClient::Http(client)
    }
}

/// ReadProof struct returned by the RPC
///
/// # Note
///
/// This is copied from `sc-rpc-api` to avoid a dependency on that crate. Therefore it
/// must be kept compatible with that type from the target substrate version.
#[derive(Debug, PartialEq, Serialize, Deserialize)]
#[serde(rename_all = "camelCase")]
pub struct ReadProof<Hash> {
    /// Block hash used to generate the proof
    pub at: Hash,
    /// A proof used to prove that storage entries are included in the storage trie
    pub proof: Vec<Bytes>,
}

/// Client for substrate rpc interfaces
pub struct Rpc<T: Config, E = ()> {
    /// Rpc client for sending requests.
    pub client: RpcClient,
    marker: PhantomData<(T, E)>,
}

impl<T: Config, E> Clone for Rpc<T, E> {
    fn clone(&self) -> Self {
        Self {
            client: self.client.clone(),
            marker: PhantomData,
        }
    }
}

impl<T: Config, E> Rpc<T, E> {
    /// Create a new [`Rpc`]
    pub fn new(client: RpcClient) -> Self {
        Self {
            client,
            marker: PhantomData,
        }
    }

    /// Fetch a storage key
    pub async fn storage(
        &self,
        key: &StorageKey,
        hash: Option<T::Hash>,
    ) -> Result<Option<StorageData>, Error<E>> {
        let params = &[to_json_value(key)?, to_json_value(hash)?];
        let data = self.client.request("state_getStorage", params).await?;
        Ok(data)
    }

    /// Returns the keys with prefix with pagination support.
    /// Up to `count` keys will be returned.
    /// If `start_key` is passed, return next keys in storage in lexicographic order.
    pub async fn storage_keys_paged(
        &self,
        prefix: Option<StorageKeyPrefix>,
        count: u32,
        start_key: Option<StorageKey>,
        hash: Option<T::Hash>,
    ) -> Result<Vec<StorageKey>, Error<E>> {
        let prefix = prefix.map(|p| p.to_storage_key());
        let params = &[
            to_json_value(prefix)?,
            to_json_value(count)?,
            to_json_value(start_key)?,
            to_json_value(hash)?,
        ];
        let data = self.client.request("state_getKeysPaged", params).await?;
        Ok(data)
    }

    /// Query historical storage entries
    pub async fn query_storage(
        &self,
        keys: Vec<StorageKey>,
        from: T::Hash,
        to: Option<T::Hash>,
    ) -> Result<Vec<StorageChangeSet<T::Hash>>, Error<E>> {
        let params = &[
            to_json_value(keys)?,
            to_json_value(from)?,
            to_json_value(to)?,
        ];
        self.client
            .request("state_queryStorage", params)
            .await
            .map_err(Into::into)
    }

    /// Query historical storage entries
    pub async fn query_storage_at(
        &self,
        keys: &[StorageKey],
        at: Option<T::Hash>,
    ) -> Result<Vec<StorageChangeSet<T::Hash>>, Error<E>> {
        let params = &[to_json_value(keys)?, to_json_value(at)?];
        self.client
            .request("state_queryStorageAt", params)
            .await
            .map_err(Into::into)
    }

    /// Fetch the genesis hash
    pub async fn genesis_hash(&self) -> Result<T::Hash, Error<E>> {
        let block_zero = Some(ListOrValue::Value(NumberOrHex::Number(0)));
        let params = &[to_json_value(block_zero)?];
        let list_or_value: ListOrValue<Option<T::Hash>> =
            self.client.request("chain_getBlockHash", params).await?;
        match list_or_value {
            ListOrValue::Value(genesis_hash) => {
                genesis_hash.ok_or_else(|| "Genesis hash not found".into())
            }
            ListOrValue::List(_) => Err("Expected a Value, got a List".into()),
        }
    }

    /// Fetch the metadata
    pub async fn metadata(&self) -> Result<Metadata, Error<E>> {
        let bytes: Bytes = self.client.request("state_getMetadata", &[]).await?;
        let meta: RuntimeMetadataPrefixed = Decode::decode(&mut &bytes[..])?;
        let metadata: Metadata = meta.try_into()?;
        Ok(metadata)
    }

    /// Fetch system properties
    pub async fn system_properties(&self) -> Result<SystemProperties, Error<E>> {
        Ok(self.client.request("system_properties", &[]).await?)
    }

    /// Fetch system chain
    pub async fn system_chain(&self) -> Result<String, Error<E>> {
        Ok(self.client.request("system_chain", &[]).await?)
    }

    /// Fetch system name
    pub async fn system_name(&self) -> Result<String, Error<E>> {
        Ok(self.client.request("system_name", &[]).await?)
    }

    /// Fetch system version
    pub async fn system_version(&self) -> Result<String, Error<E>> {
        Ok(self.client.request("system_version", &[]).await?)
    }

    /// Get a header
    pub async fn header(
        &self,
        hash: Option<T::Hash>,
    ) -> Result<Option<T::Header>, Error<E>> {
        let params = &[to_json_value(hash)?];
        let header = self.client.request("chain_getHeader", params).await?;
        Ok(header)
    }

    /// Get a block hash, returns hash of latest block by default
    pub async fn block_hash(
        &self,
        block_number: Option<BlockNumber>,
    ) -> Result<Option<T::Hash>, Error<E>> {
        let block_number = block_number.map(ListOrValue::Value);
        let params = &[to_json_value(block_number)?];
        let list_or_value = self.client.request("chain_getBlockHash", params).await?;
        match list_or_value {
            ListOrValue::Value(hash) => Ok(hash),
            ListOrValue::List(_) => Err("Expected a Value, got a List".into()),
        }
    }

    /// Get a block hash of the latest finalized block
    pub async fn finalized_head(&self) -> Result<T::Hash, Error<E>> {
        let hash = self.client.request("chain_getFinalizedHead", &[]).await?;
        Ok(hash)
    }

    /// Get a Block
    pub async fn block(
        &self,
        hash: Option<T::Hash>,
    ) -> Result<Option<ChainBlock<T>>, Error<E>> {
        let params = &[to_json_value(hash)?];
        let block = self.client.request("chain_getBlock", params).await?;
        Ok(block)
    }

    /// Get proof of storage entries at a specific block's state.
    pub async fn read_proof(
        &self,
        keys: Vec<StorageKey>,
        hash: Option<T::Hash>,
    ) -> Result<ReadProof<T::Hash>, Error<E>> {
        let params = &[to_json_value(keys)?, to_json_value(hash)?];
        let proof = self.client.request("state_getReadProof", params).await?;
        Ok(proof)
    }

    /// Fetch the runtime version
    pub async fn runtime_version(
        &self,
        at: Option<T::Hash>,
    ) -> Result<RuntimeVersion, Error<E>> {
        let params = &[to_json_value(at)?];
        let version = self
            .client
            .request("state_getRuntimeVersion", params)
            .await?;
        Ok(version)
    }

    /// Subscribe to System Events that are imported into blocks.
    ///
    /// *WARNING* these may not be included in the finalized chain, use
    /// `subscribe_finalized_events` to ensure events are finalized.
    pub async fn subscribe_events(
        &self,
    ) -> Result<EventStorageSubscription<T, E>, Error<E>> {
        let keys = Some(vec![StorageKey::from(SystemEvents::new())]);
        let params = &[to_json_value(keys)?];

        let subscription = self
            .client
            .subscribe("state_subscribeStorage", params, "state_unsubscribeStorage")
            .await?;
        Ok(EventStorageSubscription::Imported(subscription))
    }

    /// Subscribe to finalized events.
    pub async fn subscribe_finalized_events(
        &self,
    ) -> Result<EventStorageSubscription<T, E>, Error<E>> {
        Ok(EventStorageSubscription::Finalized(
            FinalizedEventStorageSubscription::new(
                self.clone(),
                self.subscribe_finalized_blocks().await?,
            ),
        ))
    }

    /// Subscribe to blocks.
    pub async fn subscribe_blocks(&self) -> Result<Subscription<T::Header>, Error<E>> {
        let subscription = self
            .client
            .subscribe("chain_subscribeNewHeads", &[], "chain_unsubscribeNewHeads")
            .await?;

        Ok(subscription)
    }

    /// Subscribe to finalized blocks.
    pub async fn subscribe_finalized_blocks(
        &self,
    ) -> Result<Subscription<T::Header>, Error<E>> {
        let subscription = self
            .client
            .subscribe(
                "chain_subscribeFinalizedHeads",
                &[],
                "chain_unsubscribeFinalizedHeads",
            )
            .await?;
        Ok(subscription)
    }

    /// Create and submit an extrinsic and return corresponding Hash if successful
    pub async fn submit_extrinsic<X: Encode>(
        &self,
        extrinsic: X,
    ) -> Result<T::Hash, Error<E>> {
        let bytes: Bytes = extrinsic.encode().into();
        let params = &[to_json_value(bytes)?];
        let xt_hash = self
            .client
            .request("author_submitExtrinsic", params)
            .await?;
        Ok(xt_hash)
    }

    /// Create and submit an extrinsic and return a subscription to the events triggered.
    pub async fn watch_extrinsic<X: Encode>(
        &self,
        extrinsic: X,
    ) -> Result<Subscription<SubstrateTransactionStatus<T::Hash, T::Hash>>, Error<E>>
    {
        let bytes: Bytes = extrinsic.encode().into();
        let params = &[to_json_value(bytes)?];
        let subscription = self
            .client
            .subscribe(
                "author_submitAndWatchExtrinsic",
                params,
                "author_unwatchExtrinsic",
            )
            .await?;
        Ok(subscription)
    }

    /// Insert a key into the keystore.
    pub async fn insert_key(
        &self,
        key_type: String,
        suri: String,
        public: Bytes,
    ) -> Result<(), Error<E>> {
        let params = &[
            to_json_value(key_type)?,
            to_json_value(suri)?,
            to_json_value(public)?,
        ];
        self.client.request("author_insertKey", params).await?;
        Ok(())
    }

    /// Generate new session keys and returns the corresponding public keys.
    pub async fn rotate_keys(&self) -> Result<Bytes, Error<E>> {
        Ok(self.client.request("author_rotateKeys", &[]).await?)
    }

    /// Checks if the keystore has private keys for the given session public keys.
    ///
    /// `session_keys` is the SCALE encoded session keys object from the runtime.
    ///
    /// Returns `true` iff all private keys could be found.
    pub async fn has_session_keys(&self, session_keys: Bytes) -> Result<bool, Error<E>> {
        let params = &[to_json_value(session_keys)?];
        Ok(self.client.request("author_hasSessionKeys", params).await?)
    }

    /// Checks if the keystore has private keys for the given public key and key type.
    ///
    /// Returns `true` if a private key could be found.
    pub async fn has_key(
        &self,
        public_key: Bytes,
        key_type: String,
    ) -> Result<bool, Error<E>> {
        let params = &[to_json_value(public_key)?, to_json_value(key_type)?];
        Ok(self.client.request("author_hasKey", params).await?)
    }
}

#[cfg(test)]
mod test {
    use super::*;

    #[test]
    fn test_deser_runtime_version() {
        let val: RuntimeVersion = serde_json::from_str(
            r#"{
            "specVersion": 123,
            "transactionVersion": 456,
            "foo": true,
            "wibble": [1,2,3]
        }"#,
        )
        .expect("deserializing failed");

        let mut m = std::collections::HashMap::new();
        m.insert("foo".to_owned(), serde_json::json!(true));
        m.insert("wibble".to_owned(), serde_json::json!([1, 2, 3]));

        assert_eq!(
            val,
            RuntimeVersion {
                spec_version: 123,
                transaction_version: 456,
                other: m
            }
        );
    }
}<|MERGE_RESOLUTION|>--- conflicted
+++ resolved
@@ -82,21 +82,6 @@
     Block,
     SignedBlock,
 };
-<<<<<<< HEAD
-=======
-
-use crate::{
-    error::Error,
-    storage::StorageKeyPrefix,
-    subscription::{
-        EventStorageSubscription,
-        FinalizedEventStorageSubscription,
-        SystemEvents,
-    },
-    Config,
-    Metadata,
-};
->>>>>>> d99cb9f4
 
 /// A number type that can be serialized both as a number or a string that encodes a number in a
 /// string.
@@ -183,11 +168,7 @@
 
 /// This contains the runtime version information necessary to make transactions, as obtained from
 /// the RPC call `state_getRuntimeVersion`,
-<<<<<<< HEAD
-#[derive(Debug, Clone, PartialEq, Serialize, Deserialize)]
-=======
 #[derive(Debug, Clone, PartialEq, Deserialize)]
->>>>>>> d99cb9f4
 #[serde(rename_all = "camelCase")]
 pub struct RuntimeVersion {
     /// Version of the runtime specification. A full-node will not attempt to use its native
@@ -205,14 +186,11 @@
     ///
     /// It need *not* change when a new module is added or when a dispatchable is added.
     pub transaction_version: u32,
-<<<<<<< HEAD
-=======
 
     /// The other fields present may vary and aren't necessary for `subxt`; they are preserved in
     /// this map.
     #[serde(flatten)]
     pub other: HashMap<String, serde_json::Value>,
->>>>>>> d99cb9f4
 }
 
 /// Rpc client wrapper.
