--- conflicted
+++ resolved
@@ -197,24 +197,15 @@
 }
 
 #[cfg(test)]
+#[cfg(feature = "integration-tests")]
 mod tests {
     use super::*;
     use crate::{
-<<<<<<< HEAD
-        extrinsic::PairSigner,
-        runtimes::KusamaRuntime as RT,
-        ClientBuilder,
-    };
-    // use sp_core::{sr25519::Pair, Pair as _};
-    use crate::{
-        error::Error,
-        extrinsic::Signer,
-=======
+        ExtrinsicSuccess,
         extrinsic::{
             PairSigner,
             Signer,
         },
->>>>>>> d63661f8
         frame::{
             balances::*,
             system::*,
@@ -222,6 +213,7 @@
         runtimes::KusamaRuntime as RT,
         ClientBuilder,
         Error,
+        error::RuntimeError,
     };
     use jsonrpsee::{
         client::RequestError,
@@ -230,7 +222,10 @@
             ErrorCode,
         },
     };
+    use assert_matches::assert_matches;
     use sp_keyring::AccountKeyring;
+
+    // TODO: I don't think this does the right thing.
     macro_rules! retry_trans {
         ($e: expr) => {
             (loop {
@@ -248,12 +243,75 @@
     }
 
     #[async_std::test]
-<<<<<<< HEAD
-    async fn test_nominate() -> Result<(), Error> {
-=======
+    async fn test_validate_with_stash_account() -> Result<(), Error> {
+        env_logger::try_init().ok();
+        let alice = PairSigner::<RT, _>::new(AccountKeyring::Alice.pair());
+        let client = ClientBuilder::<RT>::new().build().await?;
+        let announce_validator = client
+            .validate_and_watch(&alice, ValidatorPrefs::default())
+            .await;
+        assert_matches!(announce_validator, Ok(ExtrinsicSuccess {block: _, extrinsic: _, events}) => {
+            // TOOD: this is unsatisfying – can we do better?
+            assert_eq!(events.len(), 3);
+        });
+
+        Ok(())
+    }
+    #[async_std::test]
     #[ignore]
-    async fn test_nominate() {
->>>>>>> d63661f8
+    async fn test_validate_with_controller_account() -> Result<(), Error> {
+        // TODO: how to set up the controller account for Alice?
+        Ok(())
+    }
+    #[async_std::test]
+    async fn test_nominate_with_stash_account() -> Result<(), Error> {
+        env_logger::try_init().ok();
+        let alice = PairSigner::<RT, _>::new(AccountKeyring::Alice.pair());
+        let bob = PairSigner::<RT, _>::new(AccountKeyring::Bob.pair());
+        let client = ClientBuilder::<RT>::new().build().await?;
+
+        let nomination = client
+            .nominate_and_watch(&alice, vec![bob.account_id().clone()])
+            .await;
+        assert_matches!(nomination, Ok(ExtrinsicSuccess {block: _, extrinsic: _, events}) => {
+            // TOOD: this is unsatisfying – can we do better?
+            assert_eq!(events.len(), 3);
+        });
+        Ok(())
+    }
+
+    #[async_std::test]
+    async fn test_chill_not_possible_for_stash_account() -> Result<(), Error> {
+        env_logger::try_init().ok();
+        let alice = PairSigner::<RT, _>::new(AccountKeyring::Alice.pair());
+        let bob = PairSigner::<RT, _>::new(AccountKeyring::Bob.pair());
+        let client = ClientBuilder::<RT>::new().build().await?;
+
+        client
+            .nominate_and_watch(&alice, vec![bob.account_id().clone()])
+            .await?;
+        let chill = client
+            .chill_and_watch(&bob)
+            .await;
+
+        assert_matches!(chill, Err(Error::Runtime(RuntimeError::Module(module_err))) => {
+            assert_eq!(module_err.module, "Staking");
+            assert_eq!(module_err.error, "NotController");
+        });
+        Ok(())
+    }
+
+    #[async_std::test]
+    #[ignore]
+    async fn test_chill_is_ok_for_controller_account() -> Result<(), Error> {
+        // TODO: how to set the controller for Alice?
+        Ok(())
+    }
+
+    #[async_std::test]
+    #[ignore]
+    // NOTE: this is throw-away code to be removed before merge
+    async fn test_scratchpad() -> Result<(), Error> {
         env_logger::try_init().ok();
         let alice = PairSigner::<RT, _>::new(AccountKeyring::Alice.pair());
         let bob = PairSigner::<RT, _>::new(AccountKeyring::Bob.pair());
@@ -271,35 +329,9 @@
             .nominate(&alice, vec![bob.account_id().clone()])
             .await?;
         println!("Nom nom: {:?}", o);
-<<<<<<< HEAD
-        let o = client
-            .validate(&bob, ValidatorPrefs::default())
-            .await?;
-        println!("Validator result: {:?}", o);
-        for &i in &[RewardDestination::Controller] {
-            for &j in &[&bob, &alice] {
-                println!(
-                    "Transaction result: {:?}",
-                    client.set_payee(j, i).await?
-                );
-            }
-        }
-        assert_eq!(
-            client
-                .fetch(
-                    &ValidatorsStore {
-                        stash: bob.account_id().clone()
-                    },
-                    None
-                )
-                .await?,
-            None
-        );
-        Ok(())
-=======
         let o = retry_trans!(client.validate(&bob, ValidatorPrefs::default()));
         println!("Validator result: {:?}", o);
-        for &i in &[RewardDestination::Controller] {
+        for &_i in &[RewardDestination::Controller] {
             for &j in &[&bob, &alice] {
                 let o = retry_trans!(client.validate(&bob, ValidatorPrefs::default()));
                 println!("Transaction result: {:?}", o);
@@ -307,6 +339,6 @@
                 println!("Transaction result: {:?}", o);
             }
         }
->>>>>>> d63661f8
+        Ok(())
     }
 }