// Copyright 2019-2022 Parity Technologies (UK) Ltd.
// This file is part of subxt.
//
// subxt is free software: you can redistribute it and/or modify
// it under the terms of the GNU General Public License as published by
// the Free Software Foundation, either version 3 of the License, or
// (at your option) any later version.
//
// subxt is distributed in the hope that it will be useful,
// but WITHOUT ANY WARRANTY; without even the implied warranty of
// MERCHANTABILITY or FITNESS FOR A PARTICULAR PURPOSE.  See the
// GNU General Public License for more details.
//
// You should have received a copy of the GNU General Public License
// along with subxt.  If not, see <http://www.gnu.org/licenses/>.

use std::task::Poll;

use crate::PhantomDataSendSync;
use codec::Decode;
use sp_core::storage::StorageKey;
use sp_runtime::traits::Hash;
pub use sp_runtime::traits::SignedExtension;
pub use sp_version::RuntimeVersion;

use crate::{
    client::Client,
    error::{
        BasicError,
        Error,
        RuntimeError,
        TransactionError,
    },
    rpc::SubstrateTransactionStatus,
    subscription::SystemEvents,
    Config,
    Phase,
};
use derivative::Derivative;
use futures::{
    Stream,
    StreamExt,
};
use jsonrpsee::core::{
    client::Subscription as RpcSubscription,
    Error as RpcError,
};

/// This struct represents a subscription to the progress of some transaction, and is
/// returned from [`crate::SubmittableExtrinsic::sign_and_submit_then_watch()`].
#[derive(Derivative)]
#[derivative(Debug(bound = ""))]
pub struct TransactionProgress<'client, T: Config, E: Decode> {
    sub: Option<RpcSubscription<SubstrateTransactionStatus<T::Hash, T::Hash>>>,
    ext_hash: T::Hash,
    client: &'client Client<T>,
    _error: PhantomDataSendSync<E>,
}

// The above type is not `Unpin` by default unless the generic param `T` is,
// so we manually make it clear that Unpin is actually fine regardless of `T`
// (we don't care if this moves around in memory while it's "pinned").
impl<'client, T: Config, E: Decode> Unpin for TransactionProgress<'client, T, E> {}

<<<<<<< HEAD
impl<'client, T: Config, E: Decode> TransactionProgress<'client, T, E> {
    pub(crate) fn new(
=======
impl<'client, T: Config> TransactionProgress<'client, T> {
    /// Instantiate a new [`TransactionProgress`] from a custom subscription.
    pub fn new(
>>>>>>> 79bf32a0
        sub: RpcSubscription<SubstrateTransactionStatus<T::Hash, T::Hash>>,
        client: &'client Client<T>,
        ext_hash: T::Hash,
    ) -> Self {
        Self {
            sub: Some(sub),
            client,
            ext_hash,
            _error: PhantomDataSendSync::new(),
        }
    }

    /// Return the next transaction status when it's emitted. This just delegates to the
    /// [`futures::Stream`] implementation for [`TransactionProgress`], but allows you to
    /// avoid importing that trait if you don't otherwise need it.
    pub async fn next_item(
        &mut self,
    ) -> Option<Result<TransactionStatus<'client, T, E>, BasicError>> {
        self.next().await
    }

    /// Wait for the transaction to be in a block (but not necessarily finalized), and return
    /// an [`TransactionInBlock`] instance when this happens, or an error if there was a problem
    /// waiting for this to happen.
    ///
    /// **Note:** consumes `self`. If you'd like to perform multiple actions as the state of the
    /// transaction progresses, use [`TransactionProgress::next_item()`] instead.
    ///
    /// **Note:** transaction statuses like `Invalid` and `Usurped` are ignored, because while they
    /// may well indicate with some probability that the transaction will not make it into a block,
    /// there is no guarantee that this is true. Thus, we prefer to "play it safe" here. Use the lower
    /// level [`TransactionProgress::next_item()`] API if you'd like to handle these statuses yourself.
    pub async fn wait_for_in_block(
        mut self,
    ) -> Result<TransactionInBlock<'client, T, E>, BasicError> {
        while let Some(status) = self.next_item().await {
            match status? {
                // Finalized or otherwise in a block! Return.
                TransactionStatus::InBlock(s) | TransactionStatus::Finalized(s) => {
                    return Ok(s)
                }
                // Error scenarios; return the error.
                TransactionStatus::FinalityTimeout(_) => {
                    return Err(TransactionError::FinalitySubscriptionTimeout.into())
                }
                // Ignore anything else and wait for next status event:
                _ => continue,
            }
        }
        Err(RpcError::Custom("RPC subscription dropped".into()).into())
    }

    /// Wait for the transaction to be finalized, and return a [`TransactionInBlock`]
    /// instance when it is, or an error if there was a problem waiting for finalization.
    ///
    /// **Note:** consumes `self`. If you'd like to perform multiple actions as the state of the
    /// transaction progresses, use [`TransactionProgress::next_item()`] instead.
    ///
    /// **Note:** transaction statuses like `Invalid` and `Usurped` are ignored, because while they
    /// may well indicate with some probability that the transaction will not make it into a block,
    /// there is no guarantee that this is true. Thus, we prefer to "play it safe" here. Use the lower
    /// level [`TransactionProgress::next_item()`] API if you'd like to handle these statuses yourself.
    pub async fn wait_for_finalized(
        mut self,
    ) -> Result<TransactionInBlock<'client, T, E>, BasicError> {
        while let Some(status) = self.next_item().await {
            match status? {
                // Finalized! Return.
                TransactionStatus::Finalized(s) => return Ok(s),
                // Error scenarios; return the error.
                TransactionStatus::FinalityTimeout(_) => {
                    return Err(TransactionError::FinalitySubscriptionTimeout.into())
                }
                // Ignore and wait for next status event:
                _ => continue,
            }
        }
        Err(RpcError::Custom("RPC subscription dropped".into()).into())
    }

    /// Wait for the transaction to be finalized, and for the transaction events to indicate
    /// that the transaction was successful. Returns the events associated with the transaction,
    /// as well as a couple of other details (block hash and extrinsic hash).
    ///
    /// **Note:** consumes self. If you'd like to perform multiple actions as progress is made,
    /// use [`TransactionProgress::next_item()`] instead.
    ///
    /// **Note:** transaction statuses like `Invalid` and `Usurped` are ignored, because while they
    /// may well indicate with some probability that the transaction will not make it into a block,
    /// there is no guarantee that this is true. Thus, we prefer to "play it safe" here. Use the lower
    /// level [`TransactionProgress::next_item()`] API if you'd like to handle these statuses yourself.
    pub async fn wait_for_finalized_success(
        self,
    ) -> Result<TransactionEvents<T>, Error<E>> {
        let evs = self.wait_for_finalized().await?.wait_for_success().await?;
        Ok(evs)
    }
}

impl<'client, T: Config, E: Decode> Stream for TransactionProgress<'client, T, E> {
    type Item = Result<TransactionStatus<'client, T, E>, BasicError>;

    fn poll_next(
        mut self: std::pin::Pin<&mut Self>,
        cx: &mut std::task::Context<'_>,
    ) -> std::task::Poll<Option<Self::Item>> {
        let sub = match self.sub.as_mut() {
            Some(sub) => sub,
            None => return Poll::Ready(None),
        };

        sub.poll_next_unpin(cx)
            .map_err(|e| e.into())
            .map_ok(|status| {
                match status {
                    SubstrateTransactionStatus::Future => TransactionStatus::Future,
                    SubstrateTransactionStatus::Ready => TransactionStatus::Ready,
                    SubstrateTransactionStatus::Broadcast(peers) => {
                        TransactionStatus::Broadcast(peers)
                    }
                    SubstrateTransactionStatus::InBlock(hash) => {
                        TransactionStatus::InBlock(TransactionInBlock::new(
                            hash,
                            self.ext_hash,
                            self.client,
                        ))
                    }
                    SubstrateTransactionStatus::Retracted(hash) => {
                        TransactionStatus::Retracted(hash)
                    }
                    SubstrateTransactionStatus::Usurped(hash) => {
                        TransactionStatus::Usurped(hash)
                    }
                    SubstrateTransactionStatus::Dropped => TransactionStatus::Dropped,
                    SubstrateTransactionStatus::Invalid => TransactionStatus::Invalid,
                    // Only the following statuses are actually considered "final" (see the substrate
                    // docs on `TransactionStatus`). Basically, either the transaction makes it into a
                    // block, or we eventually give up on waiting for it to make it into a block.
                    // Even `Dropped`/`Invalid`/`Usurped` transactions might make it into a block eventually.
                    //
                    // As an example, a transaction that is `Invalid` on one node due to having the wrong
                    // nonce might still be valid on some fork on another node which ends up being finalized.
                    // Equally, a transaction `Dropped` from one node may still be in the transaction pool,
                    // and make it into a block, on another node. Likewise with `Usurped`.
                    SubstrateTransactionStatus::FinalityTimeout(hash) => {
                        self.sub = None;
                        TransactionStatus::FinalityTimeout(hash)
                    }
                    SubstrateTransactionStatus::Finalized(hash) => {
                        self.sub = None;
                        TransactionStatus::Finalized(TransactionInBlock::new(
                            hash,
                            self.ext_hash,
                            self.client,
                        ))
                    }
                }
            })
    }
}

//* Dev note: The below is adapted from the substrate docs on `TransactionStatus`, which this
//* enum was adapted from (and which is an exact copy of `SubstrateTransactionStatus` in this crate).
//* Note that the number of finality watchers is, at the time of writing, found in the constant
//* `MAX_FINALITY_WATCHERS` in the `sc_transaction_pool` crate.
//*
/// Possible transaction statuses returned from our [`TransactionProgress::next_item()`] call.
///
/// These status events can be grouped based on their kinds as:
///
/// 1. Entering/Moving within the pool:
///    - `Future`
///    - `Ready`
/// 2. Inside `Ready` queue:
///    - `Broadcast`
/// 3. Leaving the pool:
///    - `InBlock`
///    - `Invalid`
///    - `Usurped`
///    - `Dropped`
/// 4. Re-entering the pool:
///    - `Retracted`
/// 5. Block finalized:
///    - `Finalized`
///    - `FinalityTimeout`
///
/// The events will always be received in the order described above, however
/// there might be cases where transactions alternate between `Future` and `Ready`
/// pool, and are `Broadcast` in the meantime.
///
/// Note that there are conditions that may cause transactions to reappear in the pool:
///
/// 1. Due to possible forks, the transaction that ends up being included
///    in one block may later re-enter the pool or be marked as invalid.
/// 2. A transaction that is `Dropped` at one point may later re-enter the pool if
///    some other transactions are removed.
/// 3. `Invalid` transactions may become valid at some point in the future.
///    (Note that runtimes are encouraged to use `UnknownValidity` to inform the
///    pool about such cases).
/// 4. `Retracted` transactions might be included in a future block.
///
/// The stream is considered finished only when either the `Finalized` or `FinalityTimeout`
/// event is triggered. You are however free to unsubscribe from notifications at any point.
/// The first one will be emitted when the block in which the transaction was included gets
/// finalized. The `FinalityTimeout` event will be emitted when the block did not reach finality
/// within 512 blocks. This either indicates that finality is not available for your chain,
/// or that finality gadget is lagging behind.
#[derive(Derivative)]
#[derivative(Debug(bound = ""))]
pub enum TransactionStatus<'client, T: Config, E: Decode> {
    /// The transaction is part of the "future" queue.
    Future,
    /// The transaction is part of the "ready" queue.
    Ready,
    /// The transaction has been broadcast to the given peers.
    Broadcast(Vec<String>),
    /// The transaction has been included in a block with given hash.
    InBlock(TransactionInBlock<'client, T, E>),
    /// The block this transaction was included in has been retracted,
    /// probably because it did not make it onto the blocks which were
    /// finalized.
    Retracted(T::Hash),
    /// A block containing the transaction did not reach finality within 512
    /// blocks, and so the subscription has ended.
    FinalityTimeout(T::Hash),
    /// The transaction has been finalized by a finality-gadget, e.g GRANDPA.
    Finalized(TransactionInBlock<'client, T, E>),
    /// The transaction has been replaced in the pool by another transaction
    /// that provides the same tags. (e.g. same (sender, nonce)).
    Usurped(T::Hash),
    /// The transaction has been dropped from the pool because of the limit.
    Dropped,
    /// The transaction is no longer valid in the current state.
    Invalid,
}

impl<'client, T: Config, E: Decode> TransactionStatus<'client, T, E> {
    /// A convenience method to return the `Finalized` details. Returns
    /// [`None`] if the enum variant is not [`TransactionStatus::Finalized`].
    pub fn as_finalized(&self) -> Option<&TransactionInBlock<'client, T, E>> {
        match self {
            Self::Finalized(val) => Some(val),
            _ => None,
        }
    }

    /// A convenience method to return the `InBlock` details. Returns
    /// [`None`] if the enum variant is not [`TransactionStatus::InBlock`].
    pub fn as_in_block(&self) -> Option<&TransactionInBlock<'client, T, E>> {
        match self {
            Self::InBlock(val) => Some(val),
            _ => None,
        }
    }
}

/// This struct represents a transaction that has made it into a block.
#[derive(Derivative)]
#[derivative(Debug(bound = ""))]
pub struct TransactionInBlock<'client, T: Config, E: Decode> {
    block_hash: T::Hash,
    ext_hash: T::Hash,
    client: &'client Client<T>,
    _error: PhantomDataSendSync<E>,
}

impl<'client, T: Config, E: Decode> TransactionInBlock<'client, T, E> {
    pub(crate) fn new(
        block_hash: T::Hash,
        ext_hash: T::Hash,
        client: &'client Client<T>,
    ) -> Self {
        Self {
            block_hash,
            ext_hash,
            client,
            _error: PhantomDataSendSync::new(),
        }
    }

    /// Return the hash of the block that the transaction has made it into.
    pub fn block_hash(&self) -> T::Hash {
        self.block_hash
    }

    /// Return the hash of the extrinsic that was submitted.
    pub fn extrinsic_hash(&self) -> T::Hash {
        self.ext_hash
    }

    /// Fetch the events associated with this transaction. If the transaction
    /// was successful (ie no `ExtrinsicFailed`) events were found, then we return
    /// the events associated with it. If the transaction was not successful, or
    /// something else went wrong, we return an error.
    ///
    /// **Note:** If multiple `ExtrinsicFailed` errors are returned (for instance
    /// because a pallet chooses to emit one as an event, which is considered
    /// abnormal behaviour), it is not specified which of the errors is returned here.
    /// You can use [`TransactionInBlock::fetch_events`] instead if you'd like to
    /// work with multiple "error" events.
    ///
    /// **Note:** This has to download block details from the node and decode events
    /// from them.
    pub async fn wait_for_success(&self) -> Result<TransactionEvents<T>, Error<E>> {
        let events = self.fetch_events().await?;

        // Try to find any errors; return the first one we encounter.
        for ev in events.as_slice() {
            if &ev.pallet == "System" && &ev.variant == "ExtrinsicFailed" {
                let dispatch_error = E::decode(&mut &*ev.data)?;
                return Err(Error::Runtime(RuntimeError(dispatch_error)))
            }
        }

        Ok(events)
    }

    /// Fetch all of the events associated with this transaction. This succeeds whether
    /// the transaction was a success or not; it's up to you to handle the error and
    /// success events however you prefer.
    ///
    /// **Note:** This has to download block details from the node and decode events
    /// from them.
    pub async fn fetch_events(&self) -> Result<TransactionEvents<T>, Error<E>> {
        let block = self
            .client
            .rpc()
            .block(Some(self.block_hash))
            .await?
            .ok_or(BasicError::Transaction(TransactionError::BlockHashNotFound))?;

        let extrinsic_idx = block.block.extrinsics
            .iter()
            .position(|ext| {
                let hash = T::Hashing::hash_of(ext);
                hash == self.ext_hash
            })
            // If we successfully obtain the block hash we think contains our
            // extrinsic, the extrinsic should be in there somewhere..
            .ok_or(BasicError::Transaction(TransactionError::BlockHashNotFound))?;

        let raw_events = self
            .client
            .rpc()
            .storage(
                &StorageKey::from(SystemEvents::new()),
                Some(self.block_hash),
            )
            .await?
            .map(|s| s.0)
            .unwrap_or_else(Vec::new);

        let events = self
            .client
            .events_decoder()
            .decode_events(&mut &*raw_events)?
            .into_iter()
            .filter(move |(phase, _raw)| {
                phase == &Phase::ApplyExtrinsic(extrinsic_idx as u32)
            })
            .map(|(_phase, event)| event)
            .collect();

        Ok(TransactionEvents {
            block_hash: self.block_hash,
            ext_hash: self.ext_hash,
            events,
        })
    }
}

/// This represents the events related to our transaction.
/// We can iterate over the events, or look for a specific one.
#[derive(Derivative)]
#[derivative(Debug(bound = ""))]
pub struct TransactionEvents<T: Config> {
    block_hash: T::Hash,
    ext_hash: T::Hash,
    events: Vec<crate::RawEvent>,
}

impl<T: Config> TransactionEvents<T> {
    /// Return the hash of the block that the transaction has made it into.
    pub fn block_hash(&self) -> T::Hash {
        self.block_hash
    }

    /// Return the hash of the extrinsic.
    pub fn extrinsic_hash(&self) -> T::Hash {
        self.ext_hash
    }

    /// Return a slice of the returned events.
    pub fn as_slice(&self) -> &[crate::RawEvent] {
        &self.events
    }

    /// Find all of the events matching the event type provided as a generic parameter. This
    /// will return an error if a matching event is found but cannot be properly decoded.
    pub fn find_events<Ev: crate::Event>(&self) -> Result<Vec<Ev>, BasicError> {
        self.events
            .iter()
            .filter_map(|e| e.as_event::<Ev>().map_err(Into::into).transpose())
            .collect()
    }

    /// Find the first event that matches the event type provided as a generic parameter. This
    /// will return an error if a matching event is found but cannot be properly decoded.
    ///
    /// Use [`TransactionEvents::find_events`], or iterate over [`TransactionEvents`] yourself
    /// if you'd like to handle multiple events of the same type.
    pub fn find_first_event<Ev: crate::Event>(&self) -> Result<Option<Ev>, BasicError> {
        self.events
            .iter()
            .filter_map(|e| e.as_event::<Ev>().transpose())
            .next()
            .transpose()
            .map_err(Into::into)
    }

    /// Find an event. Returns true if it was found.
    pub fn has_event<Ev: crate::Event>(&self) -> Result<bool, BasicError> {
        Ok(self.find_first_event::<Ev>()?.is_some())
    }
}

impl<T: Config> std::ops::Deref for TransactionEvents<T> {
    type Target = [crate::RawEvent];
    fn deref(&self) -> &Self::Target {
        &self.events
    }
}<|MERGE_RESOLUTION|>--- conflicted
+++ resolved
@@ -62,14 +62,9 @@
 // (we don't care if this moves around in memory while it's "pinned").
 impl<'client, T: Config, E: Decode> Unpin for TransactionProgress<'client, T, E> {}
 
-<<<<<<< HEAD
 impl<'client, T: Config, E: Decode> TransactionProgress<'client, T, E> {
-    pub(crate) fn new(
-=======
-impl<'client, T: Config> TransactionProgress<'client, T> {
     /// Instantiate a new [`TransactionProgress`] from a custom subscription.
     pub fn new(
->>>>>>> 79bf32a0
         sub: RpcSubscription<SubstrateTransactionStatus<T::Hash, T::Hash>>,
         client: &'client Client<T>,
         ext_hash: T::Hash,
