// Copyright 2019 Parity Technologies (UK) Ltd.
// This file is part of substrate-subxt.
//
// subxt is free software: you can redistribute it and/or modify
// it under the terms of the GNU General Public License as published by
// the Free Software Foundation, either version 3 of the License, or
// (at your option) any later version.
//
// subxt is distributed in the hope that it will be useful,
// but WITHOUT ANY WARRANTY; without even the implied warranty of
// MERCHANTABILITY or FITNESS FOR A PARTICULAR PURPOSE.  See the
// GNU General Public License for more details.
//
// You should have received a copy of the GNU General Public License
// along with substrate-subxt.  If not, see <http://www.gnu.org/licenses/>.

//! A library to **sub**mit e**xt**rinsics to a
//! [substrate](https://github.com/paritytech/substrate) node via RPC.

#![deny(
    bad_style,
    const_err,
    improper_ctypes,
    missing_docs,
    non_shorthand_field_patterns,
    no_mangle_generic_items,
    overflowing_literals,
    path_statements,
    patterns_in_fns_without_body,
    private_in_public,
    unconditional_recursion,
    unused_allocation,
    unused_comparisons,
    unused_parens,
    while_true,
    trivial_casts,
    trivial_numeric_casts,
    unused_extern_crates
)]
#![allow(clippy::type_complexity)]

use std::{
    convert::TryFrom,
    marker::PhantomData,
};

use codec::{
    Codec,
    Decode,
    Encode,
};
use futures::future;
use jsonrpsee::client::Subscription;
use sp_core::{
    storage::{
        StorageChangeSet,
        StorageKey,
    },
    Pair,
};
use sp_runtime::{
    generic::{
        SignedPayload,
        UncheckedExtrinsic,
    },
    traits::{
        IdentifyAccount,
        SignedExtension,
        Verify,
    },
    MultiSignature,
};
use sp_version::RuntimeVersion;

mod error;
mod events;
mod extrinsic;
mod frame;
mod metadata;
mod rpc;
mod runtimes;

pub use self::{
    error::Error,
    events::RawEvent,
    extrinsic::*,
    frame::*,
    rpc::{
        BlockNumber,
        ExtrinsicSuccess,
    },
    runtimes::*,
};
use self::{
    events::{
        EventsDecoder,
        EventsError,
    },
    frame::{
        balances::Balances,
        system::{
            Phase,
            System,
            SystemEvent,
            SystemStore,
        },
    },
    metadata::Metadata,
    rpc::{
        ChainBlock,
        Rpc,
    },
};

/// ClientBuilder for constructing a Client.
#[derive(Default)]
pub struct ClientBuilder<T: System, S = MultiSignature, E = DefaultExtra<T>> {
    _marker: std::marker::PhantomData<(T, S, E)>,
    url: Option<String>,
}

impl<T: System, S, E> ClientBuilder<T, S, E> {
    /// Creates a new ClientBuilder.
    pub fn new() -> Self {
        Self {
            _marker: std::marker::PhantomData,
            url: None,
        }
    }

    /// Set the substrate rpc address.
    pub fn set_url(mut self, url: &str) -> Self {
        self.url = Some(url.to_string());
        self
    }

    /// Creates a new Client.
    pub async fn build(self) -> Result<Client<T, S, E>, Error> {
        let url = self.url.unwrap_or("ws://127.0.0.1:9944".to_string());
        let rpc = Rpc::connect_ws(&url).await?;

        let (metadata, genesis_hash, runtime_version) = future::join3(
            rpc.metadata(),
            rpc.genesis_hash(),
            rpc.runtime_version(None),
        )
        .await;
        Ok(Client {
            rpc,
            genesis_hash: genesis_hash?,
            metadata: metadata?,
            runtime_version: runtime_version?,
            _marker: PhantomData,
        })
    }
}

/// Client to interface with a substrate node.
pub struct Client<T: System, S = MultiSignature, E = DefaultExtra<T>> {
    rpc: Rpc<T>,
    genesis_hash: T::Hash,
    metadata: Metadata,
    runtime_version: RuntimeVersion,
    _marker: PhantomData<(fn() -> S, E)>,
}

impl<T: System, S, E> Clone for Client<T, S, E> {
    fn clone(&self) -> Self {
        Self {
            rpc: self.rpc.clone(),
            genesis_hash: self.genesis_hash,
            metadata: self.metadata.clone(),
            runtime_version: self.runtime_version.clone(),
            _marker: PhantomData,
        }
    }
}

impl<T: System + Balances + Sync + Send + 'static, S: 'static, E> Client<T, S, E>
where
    E: SignedExtra<T> + SignedExtension + 'static,
{
    /// Returns the chain metadata.
    pub fn metadata(&self) -> &Metadata {
        &self.metadata
    }

    /// Fetch a StorageKey.
    pub async fn fetch<V: Decode>(
        &self,
        key: StorageKey,
        hash: Option<T::Hash>,
    ) -> Result<Option<V>, Error> {
        self.rpc.storage::<V>(key, hash).await
    }

    /// Fetch a StorageKey or return the default.
    pub async fn fetch_or<V: Decode>(
        &self,
        key: StorageKey,
        hash: Option<T::Hash>,
        default: V,
    ) -> Result<V, Error> {
        let result = self.fetch(key, hash).await?;
        Ok(result.unwrap_or(default))
    }

    /// Fetch a StorageKey or return the default.
    pub async fn fetch_or_default<V: Decode + Default>(
        &self,
        key: StorageKey,
        hash: Option<T::Hash>,
    ) -> Result<V, Error> {
        let result = self.fetch(key, hash).await?;
        Ok(result.unwrap_or_default())
    }

    /// Query historical storage entries
    pub async fn query_storage(
        &self,
        keys: Vec<StorageKey>,
        from: T::Hash,
        to: Option<T::Hash>,
    ) -> Result<Vec<StorageChangeSet<<T as System>::Hash>>, Error> {
        self.rpc.query_storage(keys, from, to).await
    }

    /// Get a header
    pub async fn header<H>(&self, hash: Option<H>) -> Result<Option<T::Header>, Error>
    where
        H: Into<T::Hash> + 'static,
    {
        let header = self.rpc.header(hash.map(|h| h.into())).await?;
        Ok(header)
    }

    /// Get a block hash. By default returns the latest block hash
    pub async fn block_hash(
        &self,
        block_number: Option<BlockNumber<T>>,
    ) -> Result<Option<T::Hash>, Error> {
        let hash = self.rpc.block_hash(block_number).await?;
        Ok(hash)
    }

    /// Get a block hash of the latest finalized block
    pub async fn finalized_head(&self) -> Result<T::Hash, Error> {
        let head = self.rpc.finalized_head().await?;
        Ok(head)
    }

    /// Get a block
    pub async fn block<H>(&self, hash: Option<H>) -> Result<Option<ChainBlock<T>>, Error>
    where
        H: Into<T::Hash> + 'static,
    {
        let block = self.rpc.block(hash.map(|h| h.into())).await?;
        Ok(block)
    }

    /// Create and submit an extrinsic and return corresponding Hash if successful
    pub async fn submit_extrinsic<X: Encode>(
        &self,
        extrinsic: X,
    ) -> Result<T::Hash, Error> {
        let xt_hash = self.rpc.submit_extrinsic(extrinsic).await?;
        Ok(xt_hash)
    }

    /// Create and submit an extrinsic and return corresponding Event if successful
    pub async fn submit_and_watch_extrinsic<X: Encode + 'static>(
        self,
        extrinsic: X,
        decoder: EventsDecoder<T>,
    ) -> Result<ExtrinsicSuccess<T>, Error> {
        let success = self
            .rpc
            .submit_and_watch_extrinsic(extrinsic, decoder)
            .await?;
        Ok(success)
    }

    /// Subscribe to events.
    pub async fn subscribe_events(
        &self,
    ) -> Result<Subscription<StorageChangeSet<T::Hash>>, Error> {
        let events = self.rpc.subscribe_events().await?;
        Ok(events)
    }

    /// Subscribe to new blocks.
    pub async fn subscribe_blocks(&self) -> Result<Subscription<T::Header>, Error> {
        let headers = self.rpc.subscribe_blocks().await?;
        Ok(headers)
    }

    /// Subscribe to finalized blocks.
    pub async fn subscribe_finalized_blocks(
        &self,
    ) -> Result<Subscription<T::Header>, Error> {
        let headers = self.rpc.subscribe_finalized_blocks().await?;
        Ok(headers)
    }

    /// Creates raw payload to be signed for the supplied `Call` without private key
    pub async fn create_raw_payload<C>(
        &self,
        account_id: <T as System>::AccountId,
        call: Call<C>,
    ) -> Result<Vec<u8>, Error>
    where
        C: codec::Encode,
    {
        let account_nonce = self.account(account_id).await?.nonce;
        let version = self.runtime_version.spec_version;
        let genesis_hash = self.genesis_hash;
        let call = self
            .metadata()
            .module_with_calls(&call.module)
            .and_then(|module| module.call(&call.function, call.args))?;
<<<<<<< HEAD
        let extra: extrinsic::DefaultExtra<T> =
            extrinsic::DefaultExtra::new(version, account_nonce, genesis_hash);
=======
        let extra: E = E::new(version, account_nonce, genesis_hash);
>>>>>>> 8cf65260
        let raw_payload = SignedPayload::new(call, extra.extra())?;
        Ok(raw_payload.encode())
    }

    /// Create a transaction builder for a private key.
    pub async fn xt<P>(
        &self,
        signer: P,
        nonce: Option<T::Index>,
    ) -> Result<XtBuilder<T, P, S, E>, Error>
    where
        P: Pair,
        P::Signature: Codec,
        S: Verify,
        S::Signer: From<P::Public> + IdentifyAccount<AccountId = T::AccountId>,
    {
        let account_id = S::Signer::from(signer.public()).into_account();
        let nonce = match nonce {
            Some(nonce) => nonce,
            None => self.account(account_id).await?.nonce,
        };

        let genesis_hash = self.genesis_hash;
        let runtime_version = self.runtime_version.clone();
        Ok(XtBuilder {
            client: self.clone(),
            nonce,
            runtime_version,
            genesis_hash,
            signer,
        })
    }
}

/// Transaction builder.
#[derive(Clone)]
pub struct XtBuilder<T: System, P, S, E> {
    client: Client<T, S, E>,
    nonce: T::Index,
    runtime_version: RuntimeVersion,
    genesis_hash: T::Hash,
    signer: P,
}

impl<T: System + Balances + Send + Sync + 'static, P, S: 'static, E> XtBuilder<T, P, S, E>
where
    P: Pair,
    E: SignedExtra<T> + SignedExtension + 'static,
{
    /// Returns the chain metadata.
    pub fn metadata(&self) -> &Metadata {
        self.client.metadata()
    }

    /// Returns the nonce.
    pub fn nonce(&self) -> T::Index {
        self.nonce
    }

    /// Sets the nonce to a new value.
    pub fn set_nonce(&mut self, nonce: T::Index) -> &mut XtBuilder<T, P, S, E> {
        self.nonce = nonce;
        self
    }

    /// Increment the nonce
    pub fn increment_nonce(&mut self) -> &mut XtBuilder<T, P, S, E> {
        self.set_nonce(self.nonce() + 1.into());
        self
    }
}

impl<T: System + Balances + Send + Sync + 'static, P, S: 'static, E> XtBuilder<T, P, S, E>
where
    P: Pair,
    S: Verify + Codec + From<P::Signature>,
    S::Signer: From<P::Public> + IdentifyAccount<AccountId = T::AccountId>,
    T::Address: From<T::AccountId>,
    E: SignedExtra<T> + SignedExtension + 'static,
{
    /// Creates and signs an Extrinsic for the supplied `Call`
    pub fn create_and_sign<C>(
        &self,
        call: Call<C>,
    ) -> Result<
        UncheckedExtrinsic<T::Address, Encoded, S, <E as SignedExtra<T>>::Extra>,
        Error,
    >
    where
        C: codec::Encode,
    {
        let signer = self.signer.clone();
        let account_nonce = self.nonce;
        let version = self.runtime_version.spec_version;
        let genesis_hash = self.genesis_hash;
        let call = self
            .metadata()
            .module_with_calls(&call.module)
            .and_then(|module| module.call(&call.function, call.args))?;

        log::info!(
            "Creating Extrinsic with genesis hash {:?} and account nonce {:?}",
            genesis_hash,
            account_nonce
        );

        let extra = E::new(version, account_nonce, genesis_hash);
        let xt = extrinsic::create_and_sign::<_, _, _, S, _>(signer, call, extra)?;
        Ok(xt)
    }

    /// Submits a transaction to the chain.
    pub async fn submit<C: Encode>(&self, call: Call<C>) -> Result<T::Hash, Error> {
        let extrinsic = self.create_and_sign(call)?;
        let xt_hash = self.client.submit_extrinsic(extrinsic).await?;
        Ok(xt_hash)
    }

    /// Submits transaction to the chain and watch for events.
    pub fn watch(self) -> EventsSubscriber<T, P, S, E> {
        let metadata = self.client.metadata().clone();
        let decoder = EventsDecoder::try_from(metadata).map_err(Into::into);
        EventsSubscriber {
            client: self.client.clone(),
            builder: self,
            decoder,
        }
    }
}

/// Submits an extrinsic and subscribes to the triggered events
pub struct EventsSubscriber<T: System, P, S, E> {
    client: Client<T, S, E>,
    builder: XtBuilder<T, P, S, E>,
    decoder: Result<EventsDecoder<T>, EventsError>,
}

impl<T: System + Balances + Send + Sync + 'static, P, S: 'static, E>
    EventsSubscriber<T, P, S, E>
where
    P: Pair,
    S: Verify + Codec + From<P::Signature>,
    S::Signer: From<P::Public> + IdentifyAccount<AccountId = T::AccountId>,
    T::Address: From<T::AccountId>,
    E: SignedExtra<T> + SignedExtension + 'static,
{
    /// Access the events decoder for registering custom type sizes
    pub fn events_decoder<
        F: FnOnce(&mut EventsDecoder<T>) -> Result<usize, EventsError>,
    >(
        self,
        f: F,
    ) -> Self {
        let mut this = self;
        if let Ok(ref mut decoder) = this.decoder {
            if let Err(err) = f(decoder) {
                this.decoder = Err(err)
            }
        }
        this
    }

    /// Submits transaction to the chain and watch for events.
    pub async fn submit<C: Encode>(
        self,
        call: Call<C>,
    ) -> Result<ExtrinsicSuccess<T>, Error> {
        let decoder = self.decoder?;
        let extrinsic = self.builder.create_and_sign(call)?;
        let xt_success = self
            .client
            .submit_and_watch_extrinsic(extrinsic, decoder)
            .await?;
        Ok(xt_success)
    }
}

/// Wraps an already encoded byte vector, prevents being encoded as a raw byte vector as part of
/// the transaction payload
#[derive(Clone)]
pub struct Encoded(pub Vec<u8>);

impl codec::Encode for Encoded {
    fn encode(&self) -> Vec<u8> {
        self.0.to_owned()
    }
}

#[cfg(test)]
mod tests {
    use sp_keyring::{
        AccountKeyring,
        Ed25519Keyring,
    };

    use super::*;
    use crate::{
        DefaultNodeRuntime as Runtime,
        Error,
    };

    pub(crate) async fn test_client() -> Client<Runtime> {
        ClientBuilder::<Runtime>::new()
            .build()
            .await
            .expect("Error creating client")
    }

    #[test]
    #[ignore] // requires locally running substrate node
    fn test_tx_transfer_balance() {
        env_logger::try_init().ok();
        let transfer = async_std::task::block_on(async move {
            let signer = AccountKeyring::Alice.pair();
            let dest = AccountKeyring::Bob.to_account_id();

            let client = test_client().await;
            let mut xt = client.xt(signer, None).await?;
            let _ = xt
                .submit(balances::transfer::<Runtime>(dest.clone().into(), 10_000))
                .await?;

            // check that nonce is handled correctly
            xt.increment_nonce()
                .submit(balances::transfer::<Runtime>(dest.clone().into(), 10_000))
                .await
        });

        assert!(transfer.is_ok())
    }

    #[test]
    #[ignore] // requires locally running substrate node
    fn test_getting_hash() {
        let result: Result<_, Error> = async_std::task::block_on(async move {
            let client = test_client().await;
            let block_hash = client.block_hash(None).await?;
            Ok(block_hash)
        });

        assert!(result.is_ok())
    }

    #[test]
    #[ignore] // requires locally running substrate node
    fn test_getting_block() {
        let result: Result<_, Error> = async_std::task::block_on(async move {
            let client = test_client().await;
            let block_hash = client.block_hash(None).await?;
            let block = client.block(block_hash).await?;
            Ok(block)
        });

        assert!(result.is_ok())
    }

    #[test]
    #[ignore] // requires locally running substrate node
    fn test_state_read_free_balance() {
        let result: Result<_, Error> = async_std::task::block_on(async move {
            let account = AccountKeyring::Alice.to_account_id();
            let client = test_client().await;
            let balance = client.account(account.into()).await?.data.free;
            Ok(balance)
        });

        assert!(result.is_ok())
    }

    #[test]
    #[ignore] // requires locally running substrate node
    fn test_chain_subscribe_blocks() {
        let result: Result<_, Error> = async_std::task::block_on(async move {
            let client = test_client().await;
            let mut blocks = client.subscribe_blocks().await?;
            let block = blocks.next().await;
            Ok(block)
        });

        assert!(result.is_ok())
    }

    #[test]
    #[ignore] // requires locally running substrate node
    fn test_chain_subscribe_finalized_blocks() {
        let result: Result<_, Error> = async_std::task::block_on(async move {
            let client = test_client().await;
            let mut blocks = client.subscribe_finalized_blocks().await?;
            let block = blocks.next().await;
            Ok(block)
        });

        assert!(result.is_ok())
    }

    #[test]
    #[ignore] // requires locally running substrate node
    fn test_create_raw_payload() {
        let result: Result<_, Error> = async_std::task::block_on(async move {
            let signer_pair = Ed25519Keyring::Alice.pair();
            let signer_account_id = Ed25519Keyring::Alice.to_account_id();
            let dest = AccountKeyring::Bob.to_account_id();

            let client = test_client().await;

            // create raw payload with AccoundId and sign it
            let raw_payload = client
                .create_raw_payload(
                    signer_account_id,
                    balances::transfer::<Runtime>(dest.clone().into(), 10_000),
                )
                .await?;
            let raw_signature =
                signer_pair.sign(raw_payload.encode().split_off(2).as_slice());
            let raw_multisig = MultiSignature::from(raw_signature);

            // create signature with Xtbuilder
            let xt = client.xt(signer_pair.clone(), None).await?;
            let xt_multi_sig = xt
                .create_and_sign(balances::transfer::<Runtime>(
                    dest.clone().into(),
                    10_000,
                ))?
                .signature
                .unwrap()
                .1;

            // compare signatures
            assert_eq!(raw_multisig, xt_multi_sig);

            Ok(())
        });

        assert!(result.is_ok())
    }
}<|MERGE_RESOLUTION|>--- conflicted
+++ resolved
@@ -318,12 +318,7 @@
             .metadata()
             .module_with_calls(&call.module)
             .and_then(|module| module.call(&call.function, call.args))?;
-<<<<<<< HEAD
-        let extra: extrinsic::DefaultExtra<T> =
-            extrinsic::DefaultExtra::new(version, account_nonce, genesis_hash);
-=======
         let extra: E = E::new(version, account_nonce, genesis_hash);
->>>>>>> 8cf65260
         let raw_payload = SignedPayload::new(call, extra.extra())?;
         Ok(raw_payload.encode())
     }
