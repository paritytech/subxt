// Copyright 2019-2023 Parity Technologies (UK) Ltd.
// This file is dual-licensed as Apache-2.0 or GPL-3.0.
// see LICENSE for license details.

#![allow(unused_macros)]

/// Use like:
///
/// ```rust,ignore
/// once_static_cloned!{
///     /// Some documentation.
///     fn foo() -> Vec<u8> {
///         vec![1,2,3,4]
///     }
/// }
/// ```
<<<<<<< HEAD
macro_rules! once_static {
    ($($(#[$attr:meta])* $vis:vis fn $name:ident() -> $ty:ty { $expr:expr } )+) => {
        $(
            cfg_if::cfg_if! {
                if #[cfg(feature = "std")] {
                    $(#[$attr])*
                    $vis fn $name() -> &'static $ty {
                        static VAR: std::sync::OnceLock<$ty> = std::sync::OnceLock::new();
                        VAR.get_or_init(|| { $expr })
                    }
                } else {
                    $(#[$attr])*
                    $vis fn $name() -> $ty {
                        $expr
                    }
                }
            }
        )+
    };
}

/// Like `once_static!` but clones the item out of static storage. Useful if it
=======
///
/// Clones the item out of static storage. Useful if it
>>>>>>> 4831f816
/// takes a while to create the item but cloning it is fairly cheap.
macro_rules! once_static_cloned {
    ($($(#[$attr:meta])* $vis:vis fn $name:ident() -> $ty:ty { $expr:expr } )+) => {
        $(
            $(#[$attr])*
            $vis fn $name() -> $ty {
                cfg_if::cfg_if! {
                    if #[cfg(feature = "std")] {
                        static VAR: std::sync::OnceLock<$ty> = std::sync::OnceLock::new();
                        VAR.get_or_init(|| { $expr }).clone()
                    } else {
                        { $expr }
                    }
                }
            }
        )+
    };
}<|MERGE_RESOLUTION|>--- conflicted
+++ resolved
@@ -14,33 +14,8 @@
 ///     }
 /// }
 /// ```
-<<<<<<< HEAD
-macro_rules! once_static {
-    ($($(#[$attr:meta])* $vis:vis fn $name:ident() -> $ty:ty { $expr:expr } )+) => {
-        $(
-            cfg_if::cfg_if! {
-                if #[cfg(feature = "std")] {
-                    $(#[$attr])*
-                    $vis fn $name() -> &'static $ty {
-                        static VAR: std::sync::OnceLock<$ty> = std::sync::OnceLock::new();
-                        VAR.get_or_init(|| { $expr })
-                    }
-                } else {
-                    $(#[$attr])*
-                    $vis fn $name() -> $ty {
-                        $expr
-                    }
-                }
-            }
-        )+
-    };
-}
-
-/// Like `once_static!` but clones the item out of static storage. Useful if it
-=======
 ///
 /// Clones the item out of static storage. Useful if it
->>>>>>> 4831f816
 /// takes a while to create the item but cloning it is fairly cheap.
 macro_rules! once_static_cloned {
     ($($(#[$attr:meta])* $vis:vis fn $name:ident() -> $ty:ty { $expr:expr } )+) => {
