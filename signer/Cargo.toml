--- conflicted
+++ resolved
@@ -15,13 +15,8 @@
 keywords = ["parity", "subxt", "extrinsic", "signer"]
 
 [features]
-<<<<<<< HEAD
-default = ["sr25519", "ecdsa", "subxt", "std"]
-std = []
-=======
 default = ["sr25519", "ecdsa", "subxt", "std", "native"]
 std = ["regex/std", "sp-core-hashing/std", "pbkdf2/std", "sha2/std", "hmac/std", "bip39/std", "schnorrkel/std", "secp256k1/std", "sp-core/std"]
->>>>>>> 4831f816
 
 # Pick the signer implementation(s) you need by enabling the
 # corresponding features. Note: I had more difficulties getting
@@ -39,23 +34,8 @@
 web = ["getrandom/js"]
 
 [dependencies]
-<<<<<<< HEAD
 subxt-core = { workspace = true, optional = true, default-features = false }
-regex = { workspace = true, default-features = false }
-hex = { workspace = true }
-cfg-if = { workspace = true }
-codec = { package = "parity-scale-codec", workspace = true, features = ["derive"] }
-sp-core-hashing = { workspace = true, default-features = false }
-derive_more = { workspace = true }
-pbkdf2 = { workspace = true, default-features = false }
-sha2 = { workspace = true, default-features = false }
-hmac = { workspace = true, default-features = false }
-zeroize = { workspace = true }
-bip39 = { workspace = true, default-features = false }
-schnorrkel = { workspace = true, optional = true, default-features = false }
-secp256k1 = { workspace = true, optional = true, default-features = false, features = ["alloc", "recovery"] } # features = ["recovery", "global-context"], 
-=======
-subxt = { workspace = true, optional = true }
+secrecy = { workspace = true }
 regex = { workspace = true, features = ["unicode"] }
 hex = { workspace = true }
 cfg-if = { workspace = true }
@@ -69,20 +49,14 @@
 bip39 = { workspace = true }
 schnorrkel = { workspace = true, optional = true }
 secp256k1 = { workspace = true, optional = true, features = ["alloc", "recovery"] }
->>>>>>> 4831f816
-secrecy = { workspace = true }
 
 
 # We only pull this in to enable the JS flag for schnorrkel to use.
 getrandom = { workspace = true, optional = true }
 
 [dev-dependencies]
-<<<<<<< HEAD
-sp-core = { workspace = true, default-features = false }
-=======
+sp-keyring = { workspace = true }
 sp-core = { workspace = true }
->>>>>>> 4831f816
-sp-keyring = { workspace = true }
 
 [package.metadata.cargo-machete]
 ignored = ["getrandom"]
