[package]
name = "subxt-signer"
version.workspace = true
authors.workspace = true
edition.workspace = true
rust-version.workspace = true
publish = true

license.workspace = true
readme = "README.md"
repository.workspace = true
documentation.workspace = true
homepage.workspace = true
description = "Sign extrinsics to be submitted by Subxt"
keywords = ["parity", "subxt", "extrinsic", "signer"]

[features]
<<<<<<< HEAD
default = ["sr25519", "ecdsa", "subxt", "std"]
std = ["regex/std", "sp-core-hashing/std", "pbkdf2/std", "sha2/std", "hmac/std", "bip39/std", "schnorrkel/std", "secp256k1/std", "sp-core/std"]
=======
default = ["sr25519", "ecdsa", "subxt", "std", "native"]
std = ["regex/std", "sp-crypto-hashing/std", "pbkdf2/std", "sha2/std", "hmac/std", "bip39/std", "schnorrkel/std", "secp256k1/std", "sp-core/std"]
>>>>>>> 9810406d

# Pick the signer implementation(s) you need by enabling the
# corresponding features. Note: I had more difficulties getting
# ecdsa compiling to WASM on my mac; following this comment helped:
# https://github.com/rust-bitcoin/rust-bitcoin/issues/930#issuecomment-1215538699
sr25519 = ["schnorrkel"]
ecdsa = ["secp256k1"]

# Make the keypair algorithms here compatible with Subxt's Signer trait,
# so that they can be used to sign transactions for compatible chains.
subxt = ["dep:subxt-core"]

# The getrandom package is used via schnorrkel. We need to enable the JS
# feature on it if compiling for the web.
web = ["getrandom/js"]

[dependencies]
subxt-core = { workspace = true, optional = true, default-features = false }
secrecy = { workspace = true }
regex = { workspace = true, features = ["unicode"] }
hex = { workspace = true }
cfg-if = { workspace = true }
codec = { package = "parity-scale-codec", workspace = true, features = ["derive"] }
sp-crypto-hashing = { workspace = true }
derive_more = { workspace = true }
pbkdf2 = { workspace = true }
sha2 = { workspace = true }
hmac = { workspace = true }
zeroize = { workspace = true }
bip39 = { workspace = true }
schnorrkel = { workspace = true, optional = true }
secp256k1 = { workspace = true, optional = true, features = ["alloc", "recovery"] }


# We only pull this in to enable the JS flag for schnorrkel to use.
getrandom = { workspace = true, optional = true }

[dev-dependencies]
sp-keyring = { workspace = true }
sp-core = { workspace = true }

[package.metadata.cargo-machete]
ignored = ["getrandom"]

[package.metadata.docs.rs]
defalt-features = true
rustdoc-args = ["--cfg", "docsrs"]

[package.metadata.playground]
defalt-features = true<|MERGE_RESOLUTION|>--- conflicted
+++ resolved
@@ -15,13 +15,8 @@
 keywords = ["parity", "subxt", "extrinsic", "signer"]
 
 [features]
-<<<<<<< HEAD
 default = ["sr25519", "ecdsa", "subxt", "std"]
 std = ["regex/std", "sp-core-hashing/std", "pbkdf2/std", "sha2/std", "hmac/std", "bip39/std", "schnorrkel/std", "secp256k1/std", "sp-core/std"]
-=======
-default = ["sr25519", "ecdsa", "subxt", "std", "native"]
-std = ["regex/std", "sp-crypto-hashing/std", "pbkdf2/std", "sha2/std", "hmac/std", "bip39/std", "schnorrkel/std", "secp256k1/std", "sp-core/std"]
->>>>>>> 9810406d
 
 # Pick the signer implementation(s) you need by enabling the
 # corresponding features. Note: I had more difficulties getting
