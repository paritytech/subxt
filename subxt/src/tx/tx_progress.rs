// Copyright 2019-2023 Parity Technologies (UK) Ltd.
// This file is dual-licensed as Apache-2.0 or GPL-3.0.
// see LICENSE for license details.

//! Types representing extrinsics/transactions that have been submitted to a node.

use std::task::Poll;

<<<<<<< HEAD
use crate::backend::StreamOfResults;
use crate::utils::strip_compact_prefix;
=======
>>>>>>> ac606cf6
use crate::{
    backend::{BlockRef, TransactionStatus as BackendTxStatus},
    client::OnlineClientT,
    error::{DispatchError, Error, RpcError, TransactionError},
    events::EventsClient,
    Config,
};
use derive_where::derive_where;
use futures::{Stream, StreamExt};
use subxt_core::utils::strip_compact_prefix;

/// This struct represents a subscription to the progress of some transaction.
pub struct TxProgress<T: Config, C> {
    sub: Option<StreamOfResults<BackendTxStatus<T::Hash>>>,
    ext_hash: T::Hash,
    client: C,
}

impl<T: Config, C> std::fmt::Debug for TxProgress<T, C> {
    fn fmt(&self, f: &mut std::fmt::Formatter<'_>) -> std::fmt::Result {
        f.debug_struct("TxProgress")
            .field("sub", &"<subscription>")
            .field("ext_hash", &self.ext_hash)
            .field("client", &"<client>")
            .finish()
    }
}

// The above type is not `Unpin` by default unless the generic param `T` is,
// so we manually make it clear that Unpin is actually fine regardless of `T`
// (we don't care if this moves around in memory while it's "pinned").
impl<T: Config, C> Unpin for TxProgress<T, C> {}

impl<T: Config, C> TxProgress<T, C> {
    /// Instantiate a new [`TxProgress`] from a custom subscription.
    pub fn new(
        sub: StreamOfResults<BackendTxStatus<T::Hash>>,
        client: C,
        ext_hash: T::Hash,
    ) -> Self {
        Self {
            sub: Some(sub),
            client,
            ext_hash,
        }
    }

    /// Return the hash of the extrinsic.
    pub fn extrinsic_hash(&self) -> T::Hash {
        self.ext_hash
    }
}

impl<T, C> TxProgress<T, C>
where
    T: Config,
    C: OnlineClientT<T>,
{
    /// Return the next transaction status when it's emitted. This just delegates to the
    /// [`futures::Stream`] implementation for [`TxProgress`], but allows you to
    /// avoid importing that trait if you don't otherwise need it.
    pub async fn next(&mut self) -> Option<Result<TxStatus<T, C>, Error>> {
        StreamExt::next(self).await
    }

    /// Wait for the transaction to be finalized, and return a [`TxInBlock`]
    /// instance when it is, or an error if there was a problem waiting for finalization.
    ///
    /// **Note:** consumes `self`. If you'd like to perform multiple actions as the state of the
    /// transaction progresses, use [`TxProgress::next()`] instead.
    ///
    /// **Note:** transaction statuses like `Invalid`/`Usurped`/`Dropped` indicate with some
    /// probability that the transaction will not make it into a block but there is no guarantee
    /// that this is true. In those cases the stream is closed however, so you currently have no way to find
    /// out if they finally made it into a block or not.
    pub async fn wait_for_finalized(mut self) -> Result<TxInBlock<T, C>, Error> {
        while let Some(status) = self.next().await {
            match status? {
                // Finalized! Return.
                TxStatus::InFinalizedBlock(s) => return Ok(s),
                // Error scenarios; return the error.
                TxStatus::Error { message } => return Err(TransactionError::Error(message).into()),
                TxStatus::Invalid { message } => {
                    return Err(TransactionError::Invalid(message).into())
                }
                TxStatus::Dropped { message } => {
                    return Err(TransactionError::Dropped(message).into())
                }
                // Ignore and wait for next status event:
                _ => continue,
            }
        }
        Err(RpcError::SubscriptionDropped.into())
    }

    /// Wait for the transaction to be finalized, and for the transaction events to indicate
    /// that the transaction was successful. Returns the events associated with the transaction,
    /// as well as a couple of other details (block hash and extrinsic hash).
    ///
    /// **Note:** consumes self. If you'd like to perform multiple actions as progress is made,
    /// use [`TxProgress::next()`] instead.
    ///
    /// **Note:** transaction statuses like `Invalid`/`Usurped`/`Dropped` indicate with some
    /// probability that the transaction will not make it into a block but there is no guarantee
    /// that this is true. In those cases the stream is closed however, so you currently have no way to find
    /// out if they finally made it into a block or not.
    pub async fn wait_for_finalized_success(
        self,
    ) -> Result<crate::blocks::ExtrinsicEvents<T>, Error> {
        let evs = self.wait_for_finalized().await?.wait_for_success().await?;
        Ok(evs)
    }
}

impl<T: Config, C: Clone> Stream for TxProgress<T, C> {
    type Item = Result<TxStatus<T, C>, Error>;

    fn poll_next(
        mut self: std::pin::Pin<&mut Self>,
        cx: &mut std::task::Context<'_>,
    ) -> std::task::Poll<Option<Self::Item>> {
        let sub = match self.sub.as_mut() {
            Some(sub) => sub,
            None => return Poll::Ready(None),
        };

        sub.poll_next_unpin(cx).map_ok(|status| {
            match status {
                BackendTxStatus::Validated => TxStatus::Validated,
                BackendTxStatus::Broadcasted { num_peers } => TxStatus::Broadcasted { num_peers },
                BackendTxStatus::NoLongerInBestBlock => TxStatus::NoLongerInBestBlock,
                BackendTxStatus::InBestBlock { hash } => {
                    TxStatus::InBestBlock(TxInBlock::new(hash, self.ext_hash, self.client.clone()))
                }
                // These stream events mean that nothing further will be sent:
                BackendTxStatus::InFinalizedBlock { hash } => {
                    self.sub = None;
                    TxStatus::InFinalizedBlock(TxInBlock::new(
                        hash,
                        self.ext_hash,
                        self.client.clone(),
                    ))
                }
                BackendTxStatus::Error { message } => {
                    self.sub = None;
                    TxStatus::Error { message }
                }
                BackendTxStatus::Invalid { message } => {
                    self.sub = None;
                    TxStatus::Invalid { message }
                }
                BackendTxStatus::Dropped { message } => {
                    self.sub = None;
                    TxStatus::Dropped { message }
                }
            }
        })
    }
}

/// Possible transaction statuses returned from our [`TxProgress::next()`] call.
#[derive_where(Debug; C)]
pub enum TxStatus<T: Config, C> {
    /// Transaction is part of the future queue.
    Validated,
    /// The transaction has been broadcast to other nodes.
    Broadcasted {
        /// Number of peers it's been broadcast to.
        num_peers: u32,
    },
    /// Transaction is no longer in a best block.
    NoLongerInBestBlock,
    /// Transaction has been included in block with given hash.
    InBestBlock(TxInBlock<T, C>),
    /// Transaction has been finalized by a finality-gadget, e.g GRANDPA
    InFinalizedBlock(TxInBlock<T, C>),
    /// Something went wrong in the node.
    Error {
        /// Human readable message; what went wrong.
        message: String,
    },
    /// Transaction is invalid (bad nonce, signature etc).
    Invalid {
        /// Human readable message; why was it invalid.
        message: String,
    },
    /// The transaction was dropped.
    Dropped {
        /// Human readable message; why was it dropped.
        message: String,
    },
}

impl<T: Config, C> TxStatus<T, C> {
    /// A convenience method to return the finalized details. Returns
    /// [`None`] if the enum variant is not [`TxStatus::InFinalizedBlock`].
    pub fn as_finalized(&self) -> Option<&TxInBlock<T, C>> {
        match self {
            Self::InFinalizedBlock(val) => Some(val),
            _ => None,
        }
    }

    /// A convenience method to return the best block details. Returns
    /// [`None`] if the enum variant is not [`TxStatus::InBestBlock`].
    pub fn as_in_block(&self) -> Option<&TxInBlock<T, C>> {
        match self {
            Self::InBestBlock(val) => Some(val),
            _ => None,
        }
    }
}

/// This struct represents a transaction that has made it into a block.
#[derive_where(Debug; C)]
pub struct TxInBlock<T: Config, C> {
    block_ref: BlockRef<T::Hash>,
    ext_hash: T::Hash,
    client: C,
}

impl<T: Config, C> TxInBlock<T, C> {
    pub(crate) fn new(block_ref: BlockRef<T::Hash>, ext_hash: T::Hash, client: C) -> Self {
        Self {
            block_ref,
            ext_hash,
            client,
        }
    }

    /// Return the hash of the block that the transaction has made it into.
    pub fn block_hash(&self) -> T::Hash {
        self.block_ref.hash()
    }

    /// Return the hash of the extrinsic that was submitted.
    pub fn extrinsic_hash(&self) -> T::Hash {
        self.ext_hash
    }
}

impl<T: Config, C: OnlineClientT<T>> TxInBlock<T, C> {
    /// Fetch the events associated with this transaction. If the transaction
    /// was successful (ie no `ExtrinsicFailed`) events were found, then we return
    /// the events associated with it. If the transaction was not successful, or
    /// something else went wrong, we return an error.
    ///
    /// **Note:** If multiple `ExtrinsicFailed` errors are returned (for instance
    /// because a pallet chooses to emit one as an event, which is considered
    /// abnormal behaviour), it is not specified which of the errors is returned here.
    /// You can use [`TxInBlock::fetch_events`] instead if you'd like to
    /// work with multiple "error" events.
    ///
    /// **Note:** This has to download block details from the node and decode events
    /// from them.
    pub async fn wait_for_success(&self) -> Result<crate::blocks::ExtrinsicEvents<T>, Error> {
        let events = self.fetch_events().await?;

        // Try to find any errors; return the first one we encounter.
        for ev in events.iter() {
            let ev = ev?;
            if ev.pallet_name() == "System" && ev.variant_name() == "ExtrinsicFailed" {
                let dispatch_error =
                    DispatchError::decode_from(ev.field_bytes(), self.client.metadata())?;
                return Err(dispatch_error.into());
            }
        }

        Ok(events)
    }

    /// Fetch all of the events associated with this transaction. This succeeds whether
    /// the transaction was a success or not; it's up to you to handle the error and
    /// success events however you prefer.
    ///
    /// **Note:** This has to download block details from the node and decode events
    /// from them.
    pub async fn fetch_events(&self) -> Result<crate::blocks::ExtrinsicEvents<T>, Error> {
        let block_body = self
            .client
            .backend()
            .block_body(self.block_ref.hash())
            .await?
            .ok_or(Error::Transaction(TransactionError::BlockNotFound))?;

        let extrinsic_idx = block_body
            .iter()
            .position(|ext| {
                use crate::config::Hasher;
                let Ok((_, stripped)) = strip_compact_prefix(ext) else {
                    return false;
                };
                let hash = T::Hasher::hash_of(&stripped);
                hash == self.ext_hash
            })
            // If we successfully obtain the block hash we think contains our
            // extrinsic, the extrinsic should be in there somewhere..
            .ok_or(Error::Transaction(TransactionError::BlockNotFound))?;

        let events = EventsClient::new(self.client.clone())
            .at(self.block_ref.clone())
            .await?;

        Ok(crate::blocks::ExtrinsicEvents::new(
            self.ext_hash,
            extrinsic_idx as u32,
            events,
        ))
    }
}

#[cfg(test)]
mod test {
    use subxt_core::client::RuntimeVersion;

    use crate::{
        backend::{StreamOfResults, TransactionStatus},
        client::{OfflineClientT, OnlineClientT},
        tx::TxProgress,
        Config, Error, SubstrateConfig,
    };

    type MockTxProgress = TxProgress<SubstrateConfig, MockClient>;
    type MockHash = <SubstrateConfig as Config>::Hash;
    type MockSubstrateTxStatus = TransactionStatus<MockHash>;

    /// a mock client to satisfy trait bounds in tests
    #[derive(Clone, Debug)]
    struct MockClient;

    impl OfflineClientT<SubstrateConfig> for MockClient {
        fn metadata(&self) -> crate::Metadata {
            unimplemented!("just a mock impl to satisfy trait bounds")
        }

        fn genesis_hash(&self) -> MockHash {
            unimplemented!("just a mock impl to satisfy trait bounds")
        }

        fn runtime_version(&self) -> RuntimeVersion {
            unimplemented!("just a mock impl to satisfy trait bounds")
        }

        fn client_state(&self) -> subxt_core::client::ClientState<SubstrateConfig> {
            unimplemented!("just a mock impl to satisfy trait bounds")
        }
    }

    impl OnlineClientT<SubstrateConfig> for MockClient {
        fn backend(&self) -> &dyn crate::backend::Backend<SubstrateConfig> {
            unimplemented!("just a mock impl to satisfy trait bounds")
        }
    }

    #[tokio::test]
    async fn wait_for_finalized_returns_err_when_error() {
        let tx_progress = mock_tx_progress(vec![
            MockSubstrateTxStatus::Broadcasted { num_peers: 2 },
            MockSubstrateTxStatus::Error {
                message: "err".into(),
            },
        ]);
        let finalized_result = tx_progress.wait_for_finalized().await;
        assert!(matches!(
            finalized_result,
            Err(Error::Transaction(crate::error::TransactionError::Error(e))) if e == "err"
        ));
    }

    #[tokio::test]
    async fn wait_for_finalized_returns_err_when_invalid() {
        let tx_progress = mock_tx_progress(vec![
            MockSubstrateTxStatus::Broadcasted { num_peers: 2 },
            MockSubstrateTxStatus::Invalid {
                message: "err".into(),
            },
        ]);
        let finalized_result = tx_progress.wait_for_finalized().await;
        assert!(matches!(
            finalized_result,
            Err(Error::Transaction(crate::error::TransactionError::Invalid(e))) if e == "err"
        ));
    }

    #[tokio::test]
    async fn wait_for_finalized_returns_err_when_dropped() {
        let tx_progress = mock_tx_progress(vec![
            MockSubstrateTxStatus::Broadcasted { num_peers: 2 },
            MockSubstrateTxStatus::Dropped {
                message: "err".into(),
            },
        ]);
        let finalized_result = tx_progress.wait_for_finalized().await;
        assert!(matches!(
            finalized_result,
            Err(Error::Transaction(crate::error::TransactionError::Dropped(e))) if e == "err"
        ));
    }

    fn mock_tx_progress(statuses: Vec<MockSubstrateTxStatus>) -> MockTxProgress {
        let sub = create_substrate_tx_status_subscription(statuses);
        TxProgress::new(sub, MockClient, Default::default())
    }

    fn create_substrate_tx_status_subscription(
        elements: Vec<MockSubstrateTxStatus>,
    ) -> StreamOfResults<MockSubstrateTxStatus> {
        let results = elements.into_iter().map(Ok);
        let stream = Box::pin(futures::stream::iter(results));
        let sub: StreamOfResults<MockSubstrateTxStatus> = StreamOfResults::new(stream);
        sub
    }
}<|MERGE_RESOLUTION|>--- conflicted
+++ resolved
@@ -6,21 +6,16 @@
 
 use std::task::Poll;
 
-<<<<<<< HEAD
-use crate::backend::StreamOfResults;
-use crate::utils::strip_compact_prefix;
-=======
->>>>>>> ac606cf6
 use crate::{
-    backend::{BlockRef, TransactionStatus as BackendTxStatus},
+    backend::{BlockRef, StreamOfResults, TransactionStatus as BackendTxStatus},
     client::OnlineClientT,
     error::{DispatchError, Error, RpcError, TransactionError},
     events::EventsClient,
+    utils::strip_compact_prefix,
     Config,
 };
 use derive_where::derive_where;
 use futures::{Stream, StreamExt};
-use subxt_core::utils::strip_compact_prefix;
 
 /// This struct represents a subscription to the progress of some transaction.
 pub struct TxProgress<T: Config, C> {
