// Copyright 2019-2022 Parity Technologies (UK) Ltd.
// This file is part of subxt.
//
// subxt is free software: you can redistribute it and/or modify
// it under the terms of the GNU General Public License as published by
// the Free Software Foundation, either version 3 of the License, or
// (at your option) any later version.
//
// subxt is distributed in the hope that it will be useful,
// but WITHOUT ANY WARRANTY; without even the implied warranty of
// MERCHANTABILITY or FITNESS FOR A PARTICULAR PURPOSE.  See the
// GNU General Public License for more details.
//
// You should have received a copy of the GNU General Public License
// along with subxt.  If not, see <http://www.gnu.org/licenses/>.

//! Subscribing to events.

use crate::{error::BasicError, Client, Config};
use codec::Decode;
use derivative::Derivative;
use futures::{
    future::Either,
    stream::{self, BoxStream},
    Future, FutureExt, Stream, StreamExt,
};
use jsonrpsee::core::client::Subscription;
use sp_runtime::traits::Header;
use std::{marker::Unpin, task::Poll};

pub use super::{
<<<<<<< HEAD
    at, EventDetails, EventFilter, Events, EventsDecodingError, FilterEvents,
=======
    at,
    EventDetails,
    EventFilter,
    Events,
    FilterEvents,
>>>>>>> 6d7a6c93
    RawEventDetails,
};

/// Subscribe to events from blocks.
///
/// **Note:** these blocks haven't necessarily been finalised yet; prefer
/// [`Events::subscribe_finalized()`] if that is important.
///
/// **Note:** This function is hidden from the documentation
/// and is exposed only to be called via the codegen. It may
/// break between minor releases.
#[doc(hidden)]
pub async fn subscribe<'a, T: Config, Evs: Decode + 'static>(
    client: &'a Client<T>,
) -> Result<EventSubscription<'a, EventSub<T::Header>, T, Evs>, BasicError> {
    let block_subscription = client.rpc().subscribe_blocks().await?;
    Ok(EventSubscription::new(client, block_subscription))
}

/// Subscribe to events from finalized blocks.
///
/// **Note:** This function is hidden from the documentation
/// and is exposed only to be called via the codegen. It may
/// break between minor releases.
#[doc(hidden)]
pub async fn subscribe_finalized<'a, T: Config, Evs: Decode + 'static>(
    client: &'a Client<T>,
) -> Result<EventSubscription<'a, FinalizedEventSub<'a, T::Header>, T, Evs>, BasicError> {
    // fetch the last finalised block details immediately, so that we'll get
    // events for each block after this one.
    let last_finalized_block_hash = client.rpc().finalized_head().await?;
    let last_finalized_block_number = client
        .rpc()
        .header(Some(last_finalized_block_hash))
        .await?
        .map(|h| (*h.number()).into());

    // Fill in any gaps between the block above and the finalized blocks reported.
    let block_subscription = subscribe_to_block_headers_filling_in_gaps(
        client,
        last_finalized_block_number,
        client.rpc().subscribe_finalized_blocks().await?,
    );

    Ok(EventSubscription::new(client, Box::pin(block_subscription)))
}

/// Take a subscription that returns block headers, and if any block numbers are missed out
/// betweem the block number provided and what's returned from the subscription, we fill in
/// the gaps and get hold of all intermediate block headers.
///
/// **Note:** This is exposed so that we can run integration tests on it, but otherwise
/// should not be used directly and may break between minor releases.
#[doc(hidden)]
pub fn subscribe_to_block_headers_filling_in_gaps<'a, S, E, T: Config>(
    client: &'a Client<T>,
    mut last_block_num: Option<u64>,
    sub: S,
) -> impl Stream<Item = Result<T::Header, BasicError>> + Send + 'a
where
    S: Stream<Item = Result<T::Header, E>> + Send + 'a,
    E: Into<BasicError> + Send + 'static,
{
    sub.flat_map(move |s| {
        // Get the header, or return a stream containing just the error. Our EventSubscription
        // stream will return `None` as soon as it hits an error like this.
        let header = match s {
            Ok(header) => header,
            Err(e) => return Either::Left(stream::once(async { Err(e.into()) })),
        };

        // We want all previous details up to, but not including this current block num.
        let end_block_num = (*header.number()).into();

        // This is one after the last block we returned details for last time.
        let start_block_num = last_block_num.map(|n| n + 1).unwrap_or(end_block_num);

        // Iterate over all of the previous blocks we need headers for, ignoring the current block
        // (which we already have the header info for):
        let previous_headers = stream::iter(start_block_num..end_block_num)
            .then(move |n| async move {
                let hash = client.rpc().block_hash(Some(n.into())).await?;
                let header = client.rpc().header(hash).await?;
                Ok::<_, BasicError>(header)
            })
            .filter_map(|h| async { h.transpose() });

        // On the next iteration, we'll get details starting just after this end block.
        last_block_num = Some(end_block_num);

        // Return a combination of any previous headers plus the new header.
        Either::Right(previous_headers.chain(stream::once(async { Ok(header) })))
    })
}

/// A `jsonrpsee` Subscription. This forms a part of the `EventSubscription` type handed back
/// in codegen from `subscribe_finalized`, and is exposed to be used in codegen.
#[doc(hidden)]
pub type FinalizedEventSub<'a, Header> = BoxStream<'a, Result<Header, BasicError>>;

/// A `jsonrpsee` Subscription. This forms a part of the `EventSubscription` type handed back
/// in codegen from `subscribe`, and is exposed to be used in codegen.
#[doc(hidden)]
pub type EventSub<Item> = Subscription<Item>;

/// A subscription to events that implements [`Stream`], and returns [`Events`] objects for each block.
#[derive(Derivative)]
#[derivative(Debug(bound = "Sub: std::fmt::Debug"))]
pub struct EventSubscription<'a, Sub, T: Config, Evs: 'static> {
    finished: bool,
    client: &'a Client<T>,
    block_header_subscription: Sub,
    #[derivative(Debug = "ignore")]
    at: Option<
        std::pin::Pin<
            Box<dyn Future<Output = Result<Events<T, Evs>, BasicError>> + Send + 'a>,
        >,
    >,
    _event_type: std::marker::PhantomData<Evs>,
}

impl<'a, Sub, T: Config, Evs: Decode, E: Into<BasicError>>
    EventSubscription<'a, Sub, T, Evs>
where
    Sub: Stream<Item = Result<T::Header, E>> + Unpin + 'a,
{
    fn new(client: &'a Client<T>, block_header_subscription: Sub) -> Self {
        EventSubscription {
            finished: false,
            client,
            block_header_subscription,
            at: None,
            _event_type: std::marker::PhantomData,
        }
    }

    /// Return only specific events matching the tuple of 1 or more event
    /// types that has been provided as the `Filter` type parameter.
    pub fn filter_events<Filter: EventFilter>(self) -> FilterEvents<'a, Self, T, Filter> {
        FilterEvents::new(self)
    }
}

impl<'a, T: Config, Sub: Unpin, Evs: Decode> Unpin
    for EventSubscription<'a, Sub, T, Evs>
{
}

// We want `EventSubscription` to implement Stream. The below implementation is the rather verbose
// way to roughly implement the following function:
//
// ```
// fn subscribe_events<T: Config, Evs: Decode>(client: &'_ Client<T>, block_sub: Subscription<T::Header>) -> impl Stream<Item=Result<Events<'_, T, Evs>, BasicError>> + '_ {
//     use futures::StreamExt;
//     block_sub.then(move |block_header_res| async move {
//         use sp_runtime::traits::Header;
//         let block_header = block_header_res?;
//         let block_hash = block_header.hash();
//         at(client, block_hash).await
//     })
// }
// ```
//
// The advantage of this manual implementation is that we have a named type that we (and others)
// can derive things on, store away, alias etc.
impl<'a, Sub, T, Evs, E> Stream for EventSubscription<'a, Sub, T, Evs>
where
    T: Config,
    Evs: Decode,
    Sub: Stream<Item = Result<T::Header, E>> + Unpin + 'a,
    E: Into<BasicError>,
{
    type Item = Result<Events<T, Evs>, BasicError>;

    fn poll_next(
        mut self: std::pin::Pin<&mut Self>,
        cx: &mut std::task::Context<'_>,
    ) -> std::task::Poll<Option<Self::Item>> {
        // We are finished; return None.
        if self.finished {
            return Poll::Ready(None);
        }

        // If there isn't an `at` function yet that's busy resolving a block hash into
        // some event details, then poll the block header subscription to get one.
        if self.at.is_none() {
            match futures::ready!(self.block_header_subscription.poll_next_unpin(cx)) {
                None => {
                    self.finished = true;
                    return Poll::Ready(None);
                }
                Some(Err(e)) => {
                    self.finished = true;
                    return Poll::Ready(Some(Err(e.into())));
                }
                Some(Ok(block_header)) => {
                    // Note [jsdw]: We may be able to get rid of the per-item allocation
                    // with https://github.com/oblique/reusable-box-future.
                    self.at = Some(Box::pin(at(self.client, block_header.hash())));
                    // Continue, so that we poll this function future we've just created.
                }
            }
        }

        // If we get here, there will be an `at` function stored. Unwrap it and poll it to
        // completion to get our events, throwing it away as soon as it is ready.
        let at_fn = self
            .at
            .as_mut()
            .expect("'at' function should have been set above'");
        let events = futures::ready!(at_fn.poll_unpin(cx));
        self.at = None;
        Poll::Ready(Some(events))
    }
}

#[cfg(test)]
mod test {
    use super::*;

    // Ensure `EventSubscription` can be sent; only actually a compile-time check.
    #[allow(unused)]
    fn check_sendability() {
        fn assert_send<T: Send>() {}
        assert_send::<
            EventSubscription<
                EventSub<<crate::DefaultConfig as Config>::Header>,
                crate::DefaultConfig,
                (),
            >,
        >();
        assert_send::<
            EventSubscription<
                FinalizedEventSub<<crate::DefaultConfig as Config>::Header>,
                crate::DefaultConfig,
                (),
            >,
        >();
    }
}<|MERGE_RESOLUTION|>--- conflicted
+++ resolved
@@ -16,28 +16,37 @@
 
 //! Subscribing to events.
 
-use crate::{error::BasicError, Client, Config};
+use crate::{
+    error::BasicError,
+    Client,
+    Config,
+};
 use codec::Decode;
 use derivative::Derivative;
 use futures::{
     future::Either,
-    stream::{self, BoxStream},
-    Future, FutureExt, Stream, StreamExt,
+    stream::{
+        self,
+        BoxStream,
+    },
+    Future,
+    FutureExt,
+    Stream,
+    StreamExt,
 };
 use jsonrpsee::core::client::Subscription;
 use sp_runtime::traits::Header;
-use std::{marker::Unpin, task::Poll};
+use std::{
+    marker::Unpin,
+    task::Poll,
+};
 
 pub use super::{
-<<<<<<< HEAD
-    at, EventDetails, EventFilter, Events, EventsDecodingError, FilterEvents,
-=======
     at,
     EventDetails,
     EventFilter,
     Events,
     FilterEvents,
->>>>>>> 6d7a6c93
     RawEventDetails,
 };
 
@@ -118,10 +127,12 @@
         // Iterate over all of the previous blocks we need headers for, ignoring the current block
         // (which we already have the header info for):
         let previous_headers = stream::iter(start_block_num..end_block_num)
-            .then(move |n| async move {
-                let hash = client.rpc().block_hash(Some(n.into())).await?;
-                let header = client.rpc().header(hash).await?;
-                Ok::<_, BasicError>(header)
+            .then(move |n| {
+                async move {
+                    let hash = client.rpc().block_hash(Some(n.into())).await?;
+                    let header = client.rpc().header(hash).await?;
+                    Ok::<_, BasicError>(header)
+                }
             })
             .filter_map(|h| async { h.transpose() });
 
@@ -218,7 +229,7 @@
     ) -> std::task::Poll<Option<Self::Item>> {
         // We are finished; return None.
         if self.finished {
-            return Poll::Ready(None);
+            return Poll::Ready(None)
         }
 
         // If there isn't an `at` function yet that's busy resolving a block hash into
@@ -227,11 +238,11 @@
             match futures::ready!(self.block_header_subscription.poll_next_unpin(cx)) {
                 None => {
                     self.finished = true;
-                    return Poll::Ready(None);
+                    return Poll::Ready(None)
                 }
                 Some(Err(e)) => {
                     self.finished = true;
-                    return Poll::Ready(Some(Err(e.into())));
+                    return Poll::Ready(Some(Err(e.into())))
                 }
                 Some(Ok(block_header)) => {
                     // Note [jsdw]: We may be able to get rid of the per-item allocation
