// Copyright 2019-2022 Parity Technologies (UK) Ltd.
// This file is dual-licensed as Apache-2.0 or GPL-3.0.
// see LICENSE for license details.

use super::{
    RpcClientT,
    RpcFuture,
    RpcSubscription,
};
use crate::error::RpcError;
use futures::stream::{
    StreamExt,
    TryStreamExt,
};
use jsonrpsee::core::{
    client::{
        Client,
        ClientT,
        SubscriptionClientT,
    },
    traits::ToRpcParams,
    Error as JsonRpseeError,
};
use serde_json::value::RawValue;

struct Params(Option<Box<RawValue>>);

impl ToRpcParams for Params {
    fn to_rpc_params(self) -> Result<Option<Box<RawValue>>, JsonRpseeError> {
        Ok(self.0)
    }
}

impl RpcClientT for Client {
    fn request_raw<'a>(
        &'a self,
        method: &'a str,
        params: Option<Box<RawValue>>,
    ) -> RpcFuture<'a, Box<RawValue>> {
        Box::pin(async move {
<<<<<<< HEAD
            let res = ClientT::request(self, method, Params(params))
=======
            let params = prep_params_for_jsonrpsee(params);
            let res = ClientT::request(self, method, Some(params))
>>>>>>> 563afdad
                .await
                .map_err(|e| RpcError::ClientError(Box::new(e)))?;
            Ok(res)
        })
    }

    fn subscribe_raw<'a>(
        &'a self,
        sub: &'a str,
        params: Option<Box<RawValue>>,
        unsub: &'a str,
    ) -> RpcFuture<'a, RpcSubscription> {
        Box::pin(async move {
<<<<<<< HEAD
            let sub = SubscriptionClientT::subscribe::<Box<RawValue>, _>(
=======
            let params = prep_params_for_jsonrpsee(params);
            let sub = SubscriptionClientT::subscribe::<Box<RawValue>>(
>>>>>>> 563afdad
                self,
                sub,
                Params(params),
                unsub,
            )
            .await
            .map_err(|e| RpcError::ClientError(Box::new(e)))?
            .map_err(|e| RpcError::ClientError(Box::new(e)))
            .boxed();
            Ok(sub)
        })
    }
<<<<<<< HEAD
=======
}

// This is ugly; we have to encode to Value's to be compat with the jsonrpc interface.
// Remove and simplify this once something like https://github.com/paritytech/jsonrpsee/issues/862 is in:
fn prep_params_for_jsonrpsee(params: Option<Box<RawValue>>) -> ParamsSer<'static> {
    let params = match params {
        Some(params) => params,
        // No params? avoid any work and bail early.
        None => return ParamsSer::Array(Vec::new()),
    };
    let val = serde_json::to_value(&params).expect("RawValue guarantees valid JSON");
    let arr = match val {
        Value::Array(arr) => arr,
        _ => {
            panic!("RPC Params are expected to be an array but got {params}");
        }
    };
    ParamsSer::Array(arr)
>>>>>>> 563afdad
}<|MERGE_RESOLUTION|>--- conflicted
+++ resolved
@@ -38,12 +38,7 @@
         params: Option<Box<RawValue>>,
     ) -> RpcFuture<'a, Box<RawValue>> {
         Box::pin(async move {
-<<<<<<< HEAD
             let res = ClientT::request(self, method, Params(params))
-=======
-            let params = prep_params_for_jsonrpsee(params);
-            let res = ClientT::request(self, method, Some(params))
->>>>>>> 563afdad
                 .await
                 .map_err(|e| RpcError::ClientError(Box::new(e)))?;
             Ok(res)
@@ -57,12 +52,7 @@
         unsub: &'a str,
     ) -> RpcFuture<'a, RpcSubscription> {
         Box::pin(async move {
-<<<<<<< HEAD
             let sub = SubscriptionClientT::subscribe::<Box<RawValue>, _>(
-=======
-            let params = prep_params_for_jsonrpsee(params);
-            let sub = SubscriptionClientT::subscribe::<Box<RawValue>>(
->>>>>>> 563afdad
                 self,
                 sub,
                 Params(params),
@@ -75,25 +65,4 @@
             Ok(sub)
         })
     }
-<<<<<<< HEAD
-=======
-}
-
-// This is ugly; we have to encode to Value's to be compat with the jsonrpc interface.
-// Remove and simplify this once something like https://github.com/paritytech/jsonrpsee/issues/862 is in:
-fn prep_params_for_jsonrpsee(params: Option<Box<RawValue>>) -> ParamsSer<'static> {
-    let params = match params {
-        Some(params) => params,
-        // No params? avoid any work and bail early.
-        None => return ParamsSer::Array(Vec::new()),
-    };
-    let val = serde_json::to_value(&params).expect("RawValue guarantees valid JSON");
-    let arr = match val {
-        Value::Array(arr) => arr,
-        _ => {
-            panic!("RPC Params are expected to be an array but got {params}");
-        }
-    };
-    ParamsSer::Array(arr)
->>>>>>> 563afdad
 }