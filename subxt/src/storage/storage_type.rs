// Copyright 2019-2023 Parity Technologies (UK) Ltd.
// This file is dual-licensed as Apache-2.0 or GPL-3.0.
// see LICENSE for license details.

use super::storage_address::{StorageAddress, Yes};

use crate::{
    backend::{BlockRef, BackendExt},
    client::OnlineClientT,
    error::{Error, MetadataError},
    metadata::{DecodeWithMetadata, Metadata},
    Config,
};
<<<<<<< HEAD
use futures::StreamExt;
=======
use codec::Decode;
>>>>>>> 8b4fea0b
use derivative::Derivative;
use std::{future::Future, marker::PhantomData};
use subxt_metadata::{PalletMetadata, StorageEntryMetadata, StorageEntryType};

/// This is returned from a couple of storage functions.
pub use crate::backend::StreamOfResults;

/// Query the runtime storage.
#[derive(Derivative)]
#[derivative(Clone(bound = "Client: Clone"))]
pub struct Storage<T: Config, Client> {
    client: Client,
    block_ref: BlockRef<T::Hash>,
    _marker: PhantomData<T>,
}

impl<T: Config, Client> Storage<T, Client> {
    /// Create a new [`Storage`]
    pub(crate) fn new(client: Client, block_ref: BlockRef<T::Hash>) -> Self {
        Self {
            client,
            block_ref,
            _marker: PhantomData,
        }
    }
}

impl<T, Client> Storage<T, Client>
where
    T: Config,
    Client: OnlineClientT<T>,
{
    /// Fetch the raw encoded value at the key given.
    pub fn fetch_raw<'address>(
        &self,
        key: impl Into<Vec<u8>>,
    ) -> impl Future<Output = Result<Option<Vec<u8>>, Error>> + 'static {
        let client = self.client.clone();
        let key = key.into();
        // Keep this alive until the call is complete:
        let block_ref = self.block_ref.clone();
        // Manual future so lifetime not tied to api.storage().
        async move {
            let data = client.backend().storage_fetch_value(key, block_ref.hash()).await?;
            Ok(data)
        }
    }

    /// Stream all of the raw keys underneath the key given
    pub fn fetch_raw_keys(
        &self,
        key: impl Into<Vec<u8>>,
    ) -> impl Future<Output = Result<StreamOfResults<Vec<u8>>, Error>> + 'static {
        let client = self.client.clone();
        let block_hash = self.block_ref.hash();
        let key = key.into();
        // Manual future so lifetime not tied to api.storage().
        async move {
            let keys = client
                .backend()
                .storage_fetch_descendant_keys(key, None, block_hash)
                .await?;
            Ok(keys)
        }
    }

    /// Fetch a decoded value from storage at a given address.
    ///
    /// # Example
    ///
    /// ```no_run
    /// use subxt::{ PolkadotConfig, OnlineClient };
    ///
    /// #[subxt::subxt(runtime_metadata_path = "../artifacts/polkadot_metadata_full.scale")]
    /// pub mod polkadot {}
    ///
    /// # #[tokio::main]
    /// # async fn main() {
    /// let api = OnlineClient::<PolkadotConfig>::new().await.unwrap();
    ///
    /// // Address to a storage entry we'd like to access.
    /// let address = polkadot::storage().xcm_pallet().queries(&12345);
    ///
    /// // Fetch just the keys, returning up to 10 keys.
    /// let value = api
    ///     .storage()
    ///     .at_latest()
    ///     .await
    ///     .unwrap()
    ///     .fetch(&address)
    ///     .await
    ///     .unwrap();
    ///
    /// println!("Value: {:?}", value);
    /// # }
    /// ```
    pub fn fetch<'address, Address>(
        &self,
        address: &'address Address,
    ) -> impl Future<Output = Result<Option<Address::Target>, Error>> + 'address
    where
        Address: StorageAddress<IsFetchable = Yes> + 'address,
    {
        let client = self.clone();
        async move {
            let metadata = client.client.metadata();
            let (pallet, entry) =
                lookup_entry_details(address.pallet_name(), address.entry_name(), &metadata)?;

            // Metadata validation checks whether the static address given
            // is likely to actually correspond to a real storage entry or not.
            // if not, it means static codegen doesn't line up with runtime
            // metadata.
            validate_storage_address(address, pallet)?;

            // Look up the return type ID to enable DecodeWithMetadata:
            let lookup_bytes = super::utils::storage_address_bytes(address, &metadata)?;
            if let Some(data) = client.fetch_raw(lookup_bytes).await? {
                let val =
                    decode_storage_with_metadata::<Address::Target>(&mut &*data, &metadata, entry)?;
                Ok(Some(val))
            } else {
                Ok(None)
            }
        }
    }

    /// Fetch a StorageKey that has a default value with an optional block hash.
    pub fn fetch_or_default<'address, Address>(
        &self,
        address: &'address Address,
    ) -> impl Future<Output = Result<Address::Target, Error>> + 'address
    where
        Address: StorageAddress<IsFetchable = Yes, IsDefaultable = Yes> + 'address,
    {
        let client = self.clone();
        async move {
            let pallet_name = address.pallet_name();
            let entry_name = address.entry_name();
            // Metadata validation happens via .fetch():
            if let Some(data) = client.fetch(address).await? {
                Ok(data)
            } else {
                let metadata = client.client.metadata();
                let (_pallet_metadata, storage_entry) =
                    lookup_entry_details(pallet_name, entry_name, &metadata)?;

                let return_ty_id = return_type_from_storage_entry_type(storage_entry.entry_type());
                let bytes = &mut storage_entry.default_bytes();

                let val = Address::Target::decode_with_metadata(bytes, return_ty_id, &metadata)?;
                Ok(val)
            }
        }
    }

    /// Returns an iterator of key value pairs.
    ///
    /// ```no_run
    /// use subxt::{ PolkadotConfig, OnlineClient };
    ///
    /// #[subxt::subxt(runtime_metadata_path = "../artifacts/polkadot_metadata_full.scale")]
    /// pub mod polkadot {}
    ///
    /// # #[tokio::main]
    /// # async fn main() {
    /// let api = OnlineClient::<PolkadotConfig>::new().await.unwrap();
    ///
    /// // Address to the root of a storage entry that we'd like to iterate over.
    /// let address = polkadot::storage().xcm_pallet().version_notifiers_iter();
    ///
    /// // Iterate over keys and values at that address.
    /// let mut iter = api
    ///     .storage()
    ///     .at_latest()
    ///     .await
    ///     .unwrap()
    ///     .iter(address)
    ///     .await
    ///     .unwrap();
    ///
    /// while let Some((key, value)) = iter.next().await.unwrap() {
    ///     println!("Key: 0x{}", hex::encode(&key));
    ///     println!("Value: {}", value);
    /// }
    /// # }
    /// ```
    pub fn iter<Address>(
        &self,
        address: Address,
    ) -> impl Future<Output = Result<StreamOfResults<(Vec<u8>, Address::Target)>, Error>> + 'static
    where
        Address: StorageAddress<IsIterable = Yes> + 'static,
    {
        let client = self.client.clone();
        let block_ref = self.block_ref.clone();
        async move {
            let metadata = client.metadata();
            let (pallet, entry) =
                lookup_entry_details(address.pallet_name(), address.entry_name(), &metadata)?;

            // Metadata validation checks whether the static address given
            // is likely to actually correspond to a real storage entry or not.
            // if not, it means static codegen doesn't line up with runtime
            // metadata.
            validate_storage_address(&address, pallet)?;

            // Look up the return type for flexible decoding. Do this once here to avoid
            // potentially doing it every iteration if we used `decode_storage_with_metadata`
            // in the iterator.
            let return_type_id = return_type_from_storage_entry_type(entry.entry_type());

            // The root pallet/entry bytes for this storage entry:
            let address_root_bytes = super::utils::storage_address_root_bytes(&address);

<<<<<<< HEAD
            let s = client
                .backend()
                .storage_fetch_descendant_values(address_root_bytes, block_ref.hash())
                .await?
                .map(move |kv| {
                    let kv = match kv {
                        Ok(kv) => kv,
                        Err(e) => return Err(e)
                    };
                    let val = Address::Target::decode_with_metadata(
                        &mut &*kv.value,
                        return_type_id,
                        &metadata,
                    )?;
                    Ok((kv.key, val))
                });
=======
            Ok(KeyIter {
                client,
                address_root_bytes,
                metadata,
                return_type_id,
                block_hash,
                count: page_size,
                start_key: None,
                buffer: Default::default(),
                _marker: std::marker::PhantomData,
            })
        }
    }

    /// The storage version of a pallet.
    /// The storage version refers to the `frame_support::traits::Metadata::StorageVersion` type.
    pub async fn storage_version(&self, pallet_name: impl AsRef<str>) -> Result<u16, Error> {
        // check that the pallet exists in the metadata:
        self.client
            .metadata()
            .pallet_by_name(pallet_name.as_ref())
            .ok_or_else(|| MetadataError::PalletNameNotFound(pallet_name.as_ref().into()))?;

        // construct the storage key. This is done similarly in `frame_support::traits::metadata::StorageVersion::storage_key()`.
        pub const STORAGE_VERSION_STORAGE_KEY_POSTFIX: &[u8] = b":__STORAGE_VERSION__:";
        let mut key_bytes: Vec<u8> = vec![];
        key_bytes.extend(&sp_core_hashing::twox_128(pallet_name.as_ref().as_bytes()));
        key_bytes.extend(&sp_core_hashing::twox_128(
            STORAGE_VERSION_STORAGE_KEY_POSTFIX,
        ));

        // fetch the raw bytes and decode them into the StorageVersion struct:
        let storage_version_bytes = self.fetch_raw(&key_bytes).await?.ok_or_else(|| {
            format!(
                "Unexpected: entry for storage version in pallet \"{}\" not found",
                pallet_name.as_ref()
            )
        })?;
        u16::decode(&mut &storage_version_bytes[..]).map_err(Into::into)
    }

    /// Fetches the Wasm code of the runtime.
    pub async fn runtime_wasm_code(&self) -> Result<Vec<u8>, Error> {
        // note: this should match the `CODE` constant in `sp_core::storage::well_known_keys`
        const CODE: &str = ":code";
        self.fetch_raw(CODE.as_bytes()).await?.ok_or_else(|| {
            format!("Unexpected: entry for well known key \"{CODE}\" not found").into()
        })
    }
}

/// Iterates over key value pairs in a map.
pub struct KeyIter<T: Config, Client, ReturnTy> {
    client: Storage<T, Client>,
    address_root_bytes: Vec<u8>,
    return_type_id: u32,
    metadata: Metadata,
    count: u32,
    block_hash: T::Hash,
    start_key: Option<StorageKey>,
    buffer: Vec<(StorageKey, StorageData)>,
    _marker: std::marker::PhantomData<ReturnTy>,
}

impl<'a, T, Client, ReturnTy> KeyIter<T, Client, ReturnTy>
where
    T: Config,
    Client: OnlineClientT<T>,
    ReturnTy: DecodeWithMetadata,
{
    /// Returns the next key value pair from a map.
    pub async fn next(&mut self) -> Result<Option<(StorageKey, ReturnTy)>, Error> {
        loop {
            if let Some((k, v)) = self.buffer.pop() {
                let val = ReturnTy::decode_with_metadata(
                    &mut &v.0[..],
                    self.return_type_id,
                    &self.metadata,
                )?;
                return Ok(Some((k, val)));
            } else {
                let start_key = self.start_key.take();
                let keys = self
                    .client
                    .fetch_keys(
                        &self.address_root_bytes,
                        self.count,
                        start_key.as_ref().map(|k| &*k.0),
                    )
                    .await?;

                if keys.is_empty() {
                    return Ok(None);
                }
>>>>>>> 8b4fea0b

            let s = StreamOfResults::new(Box::pin(s));
            Ok(s)
        }
    }
}

/// Validate a storage address against the metadata.
pub(crate) fn validate_storage_address<Address: StorageAddress>(
    address: &Address,
    pallet: PalletMetadata<'_>,
) -> Result<(), Error> {
    if let Some(hash) = address.validation_hash() {
        validate_storage(pallet, address.entry_name(), hash)?;
    }
    Ok(())
}

/// Return details about the given storage entry.
fn lookup_entry_details<'a>(
    pallet_name: &str,
    entry_name: &str,
    metadata: &'a Metadata,
) -> Result<(PalletMetadata<'a>, &'a StorageEntryMetadata), Error> {
    let pallet_metadata = metadata.pallet_by_name_err(pallet_name)?;
    let storage_metadata = pallet_metadata
        .storage()
        .ok_or_else(|| MetadataError::StorageNotFoundInPallet(pallet_name.to_owned()))?;
    let storage_entry = storage_metadata
        .entry_by_name(entry_name)
        .ok_or_else(|| MetadataError::StorageEntryNotFound(entry_name.to_owned()))?;
    Ok((pallet_metadata, storage_entry))
}

/// Validate a storage entry against the metadata.
fn validate_storage(
    pallet: PalletMetadata<'_>,
    storage_name: &str,
    hash: [u8; 32],
) -> Result<(), Error> {
    let Some(expected_hash) = pallet.storage_hash(storage_name) else {
        return Err(MetadataError::IncompatibleCodegen.into());
    };
    if expected_hash != hash {
        return Err(MetadataError::IncompatibleCodegen.into());
    }
    Ok(())
}

/// Fetch the return type out of a [`StorageEntryType`].
fn return_type_from_storage_entry_type(entry: &StorageEntryType) -> u32 {
    match entry {
        StorageEntryType::Plain(ty) => *ty,
        StorageEntryType::Map { value_ty, .. } => *value_ty,
    }
}

/// Given some bytes, a pallet and storage name, decode the response.
fn decode_storage_with_metadata<T: DecodeWithMetadata>(
    bytes: &mut &[u8],
    metadata: &Metadata,
    storage_metadata: &StorageEntryMetadata,
) -> Result<T, Error> {
    let ty = storage_metadata.entry_type();
    let return_ty = return_type_from_storage_entry_type(ty);
    let val = T::decode_with_metadata(bytes, return_ty, metadata)?;
    Ok(val)
}<|MERGE_RESOLUTION|>--- conflicted
+++ resolved
@@ -11,11 +11,8 @@
     metadata::{DecodeWithMetadata, Metadata},
     Config,
 };
-<<<<<<< HEAD
 use futures::StreamExt;
-=======
 use codec::Decode;
->>>>>>> 8b4fea0b
 use derivative::Derivative;
 use std::{future::Future, marker::PhantomData};
 use subxt_metadata::{PalletMetadata, StorageEntryMetadata, StorageEntryType};
@@ -231,7 +228,6 @@
             // The root pallet/entry bytes for this storage entry:
             let address_root_bytes = super::utils::storage_address_root_bytes(&address);
 
-<<<<<<< HEAD
             let s = client
                 .backend()
                 .storage_fetch_descendant_values(address_root_bytes, block_ref.hash())
@@ -248,102 +244,6 @@
                     )?;
                     Ok((kv.key, val))
                 });
-=======
-            Ok(KeyIter {
-                client,
-                address_root_bytes,
-                metadata,
-                return_type_id,
-                block_hash,
-                count: page_size,
-                start_key: None,
-                buffer: Default::default(),
-                _marker: std::marker::PhantomData,
-            })
-        }
-    }
-
-    /// The storage version of a pallet.
-    /// The storage version refers to the `frame_support::traits::Metadata::StorageVersion` type.
-    pub async fn storage_version(&self, pallet_name: impl AsRef<str>) -> Result<u16, Error> {
-        // check that the pallet exists in the metadata:
-        self.client
-            .metadata()
-            .pallet_by_name(pallet_name.as_ref())
-            .ok_or_else(|| MetadataError::PalletNameNotFound(pallet_name.as_ref().into()))?;
-
-        // construct the storage key. This is done similarly in `frame_support::traits::metadata::StorageVersion::storage_key()`.
-        pub const STORAGE_VERSION_STORAGE_KEY_POSTFIX: &[u8] = b":__STORAGE_VERSION__:";
-        let mut key_bytes: Vec<u8> = vec![];
-        key_bytes.extend(&sp_core_hashing::twox_128(pallet_name.as_ref().as_bytes()));
-        key_bytes.extend(&sp_core_hashing::twox_128(
-            STORAGE_VERSION_STORAGE_KEY_POSTFIX,
-        ));
-
-        // fetch the raw bytes and decode them into the StorageVersion struct:
-        let storage_version_bytes = self.fetch_raw(&key_bytes).await?.ok_or_else(|| {
-            format!(
-                "Unexpected: entry for storage version in pallet \"{}\" not found",
-                pallet_name.as_ref()
-            )
-        })?;
-        u16::decode(&mut &storage_version_bytes[..]).map_err(Into::into)
-    }
-
-    /// Fetches the Wasm code of the runtime.
-    pub async fn runtime_wasm_code(&self) -> Result<Vec<u8>, Error> {
-        // note: this should match the `CODE` constant in `sp_core::storage::well_known_keys`
-        const CODE: &str = ":code";
-        self.fetch_raw(CODE.as_bytes()).await?.ok_or_else(|| {
-            format!("Unexpected: entry for well known key \"{CODE}\" not found").into()
-        })
-    }
-}
-
-/// Iterates over key value pairs in a map.
-pub struct KeyIter<T: Config, Client, ReturnTy> {
-    client: Storage<T, Client>,
-    address_root_bytes: Vec<u8>,
-    return_type_id: u32,
-    metadata: Metadata,
-    count: u32,
-    block_hash: T::Hash,
-    start_key: Option<StorageKey>,
-    buffer: Vec<(StorageKey, StorageData)>,
-    _marker: std::marker::PhantomData<ReturnTy>,
-}
-
-impl<'a, T, Client, ReturnTy> KeyIter<T, Client, ReturnTy>
-where
-    T: Config,
-    Client: OnlineClientT<T>,
-    ReturnTy: DecodeWithMetadata,
-{
-    /// Returns the next key value pair from a map.
-    pub async fn next(&mut self) -> Result<Option<(StorageKey, ReturnTy)>, Error> {
-        loop {
-            if let Some((k, v)) = self.buffer.pop() {
-                let val = ReturnTy::decode_with_metadata(
-                    &mut &v.0[..],
-                    self.return_type_id,
-                    &self.metadata,
-                )?;
-                return Ok(Some((k, val)));
-            } else {
-                let start_key = self.start_key.take();
-                let keys = self
-                    .client
-                    .fetch_keys(
-                        &self.address_root_bytes,
-                        self.count,
-                        start_key.as_ref().map(|k| &*k.0),
-                    )
-                    .await?;
-
-                if keys.is_empty() {
-                    return Ok(None);
-                }
->>>>>>> 8b4fea0b
 
             let s = StreamOfResults::new(Box::pin(s));
             Ok(s)
