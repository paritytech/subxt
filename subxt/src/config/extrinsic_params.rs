--- conflicted
+++ resolved
@@ -57,11 +57,10 @@
 #[derive(Derivative)]
 #[derivative(Debug(bound = "Tip: Debug"))]
 pub struct BaseExtrinsicParams<T: Config, Tip: Debug> {
-<<<<<<< HEAD
     /// era
     pub era: Era,
     /// nonce (account nonce sent along an extrinsic, such that no extrinsic is submitted twice)
-    pub nonce: T::Index,
+    pub nonce: u64,
     /// tip
     pub tip: Tip,
     /// spec version
@@ -72,15 +71,6 @@
     pub genesis_hash: T::Hash,
     /// mortality checkpoint
     pub mortality_checkpoint: T::Hash,
-=======
-    era: Era,
-    nonce: u64,
-    tip: Tip,
-    spec_version: u32,
-    transaction_version: u32,
-    genesis_hash: T::Hash,
-    mortality_checkpoint: T::Hash,
->>>>>>> c2875de1
     marker: std::marker::PhantomData<T>,
 }
 
