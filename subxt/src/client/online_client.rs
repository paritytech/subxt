// Copyright 2019-2025 Parity Technologies (UK) Ltd.
// This file is dual-licensed as Apache-2.0 or GPL-3.0.
// see LICENSE for license details.

use super::{OfflineClient, OfflineClientT};
use crate::custom_values::CustomValuesClient;
use crate::{
    backend::{legacy::LegacyBackend, rpc::RpcClient, Backend, BackendExt, StreamOfResults},
    blocks::{BlockRef, BlocksClient},
    config::{Config, HashFor},
    constants::ConstantsClient,
    error::Error,
    events::EventsClient,
    runtime_api::RuntimeApiClient,
    storage::StorageClient,
    tx::TxClient,
<<<<<<< HEAD
    view_functions::ViewFunctionsClient,
    Config, Metadata,
=======
    Metadata,
>>>>>>> 21b3f521
};
use derive_where::derive_where;
use futures::future;
use std::sync::{Arc, RwLock};
use subxt_core::client::{ClientState, RuntimeVersion};

/// A trait representing a client that can perform
/// online actions.
pub trait OnlineClientT<T: Config>: OfflineClientT<T> {
    /// Return a backend that can be used to communicate with a node.
    fn backend(&self) -> &dyn Backend<T>;
}

/// A client that can be used to perform API calls (that is, either those
/// requiring an [`OfflineClientT`] or those requiring an [`OnlineClientT`]).
#[derive_where(Clone)]
pub struct OnlineClient<T: Config> {
    inner: Arc<RwLock<Inner<T>>>,
    backend: Arc<dyn Backend<T>>,
}

#[derive_where(Debug)]
struct Inner<T: Config> {
    genesis_hash: HashFor<T>,
    runtime_version: RuntimeVersion,
    metadata: Metadata,
    hasher: T::Hasher,
}

impl<T: Config> std::fmt::Debug for OnlineClient<T> {
    fn fmt(&self, f: &mut std::fmt::Formatter<'_>) -> std::fmt::Result {
        f.debug_struct("Client")
            .field("rpc", &"RpcClient")
            .field("inner", &self.inner)
            .finish()
    }
}

// The default constructors assume Jsonrpsee.
#[cfg(feature = "jsonrpsee")]
#[cfg_attr(docsrs, doc(cfg(feature = "jsonrpsee")))]
impl<T: Config> OnlineClient<T> {
    /// Construct a new [`OnlineClient`] using default settings which
    /// point to a locally running node on `ws://127.0.0.1:9944`.
    pub async fn new() -> Result<OnlineClient<T>, Error> {
        let url = "ws://127.0.0.1:9944";
        OnlineClient::from_url(url).await
    }

    /// Construct a new [`OnlineClient`], providing a URL to connect to.
    pub async fn from_url(url: impl AsRef<str>) -> Result<OnlineClient<T>, Error> {
        subxt_rpcs::utils::validate_url_is_secure(url.as_ref())?;
        OnlineClient::from_insecure_url(url).await
    }

    /// Construct a new [`OnlineClient`], providing a URL to connect to.
    ///
    /// Allows insecure URLs without SSL encryption, e.g. (http:// and ws:// URLs).
    pub async fn from_insecure_url(url: impl AsRef<str>) -> Result<OnlineClient<T>, Error> {
        let client = RpcClient::from_insecure_url(url).await?;
        let backend = LegacyBackend::builder().build(client);
        OnlineClient::from_backend(Arc::new(backend)).await
    }
}

impl<T: Config> OnlineClient<T> {
    /// Construct a new [`OnlineClient`] by providing an [`RpcClient`] to drive the connection.
    /// This will use the current default [`Backend`], which may change in future releases.
    pub async fn from_rpc_client(
        rpc_client: impl Into<RpcClient>,
    ) -> Result<OnlineClient<T>, Error> {
        let rpc_client = rpc_client.into();
        let backend = Arc::new(LegacyBackend::builder().build(rpc_client));
        OnlineClient::from_backend(backend).await
    }

    /// Construct a new [`OnlineClient`] by providing an RPC client along with the other
    /// necessary details. This will use the current default [`Backend`], which may change
    /// in future releases.
    ///
    /// # Warning
    ///
    /// This is considered the most primitive and also error prone way to
    /// instantiate a client; the genesis hash, metadata and runtime version provided will
    /// entirely determine which node and blocks this client will be able to interact with,
    /// and whether it will be able to successfully do things like submit transactions.
    ///
    /// If you're unsure what you're doing, prefer one of the alternate methods to instantiate
    /// a client.
    pub fn from_rpc_client_with(
        genesis_hash: HashFor<T>,
        runtime_version: RuntimeVersion,
        metadata: impl Into<Metadata>,
        rpc_client: impl Into<RpcClient>,
    ) -> Result<OnlineClient<T>, Error> {
        let rpc_client = rpc_client.into();
        let backend = Arc::new(LegacyBackend::builder().build(rpc_client));
        OnlineClient::from_backend_with(genesis_hash, runtime_version, metadata, backend)
    }

    /// Construct a new [`OnlineClient`] by providing an underlying [`Backend`]
    /// implementation to power it. Other details will be obtained from the chain.
    pub async fn from_backend<B: Backend<T>>(backend: Arc<B>) -> Result<OnlineClient<T>, Error> {
        let latest_block = backend.latest_finalized_block_ref().await?;

        let (genesis_hash, runtime_version, metadata) = future::join3(
            backend.genesis_hash(),
            backend.current_runtime_version(),
            OnlineClient::fetch_metadata(&*backend, latest_block.hash()),
        )
        .await;

        OnlineClient::from_backend_with(genesis_hash?, runtime_version?, metadata?, backend)
    }

    /// Construct a new [`OnlineClient`] by providing all of the underlying details needed
    /// to make it work.
    ///
    /// # Warning
    ///
    /// This is considered the most primitive and also error prone way to
    /// instantiate a client; the genesis hash, metadata and runtime version provided will
    /// entirely determine which node and blocks this client will be able to interact with,
    /// and whether it will be able to successfully do things like submit transactions.
    ///
    /// If you're unsure what you're doing, prefer one of the alternate methods to instantiate
    /// a client.
    pub fn from_backend_with<B: Backend<T>>(
        genesis_hash: HashFor<T>,
        runtime_version: RuntimeVersion,
        metadata: impl Into<Metadata>,
        backend: Arc<B>,
    ) -> Result<OnlineClient<T>, Error> {
        use subxt_core::config::Hasher;

        let metadata = metadata.into();
        let hasher = T::Hasher::new(&metadata);

        Ok(OnlineClient {
            inner: Arc::new(RwLock::new(Inner {
                genesis_hash,
                runtime_version,
                metadata,
                hasher,
            })),
            backend,
        })
    }

    /// Fetch the metadata from substrate using the runtime API.
    async fn fetch_metadata(
        backend: &dyn Backend<T>,
        block_hash: HashFor<T>,
    ) -> Result<Metadata, Error> {
        #[cfg(feature = "unstable-metadata")]
        {
            /// The unstable metadata version number.
            const UNSTABLE_METADATA_VERSION: u32 = u32::MAX;

            // Try to fetch the latest unstable metadata, if that fails fall back to
            // fetching the latest stable metadata.
            match backend
                .metadata_at_version(UNSTABLE_METADATA_VERSION, block_hash)
                .await
            {
                Ok(bytes) => Ok(bytes),
                Err(_) => OnlineClient::fetch_latest_stable_metadata(backend, block_hash).await,
            }
        }

        #[cfg(not(feature = "unstable-metadata"))]
        OnlineClient::fetch_latest_stable_metadata(backend, block_hash).await
    }

    /// Fetch the latest stable metadata from the node.
    async fn fetch_latest_stable_metadata(
        backend: &dyn Backend<T>,
        block_hash: HashFor<T>,
    ) -> Result<Metadata, Error> {
        // This is the latest stable metadata that subxt can utilize.
        const V15_METADATA_VERSION: u32 = 15;

        // Try to fetch the metadata version.
        if let Ok(bytes) = backend
            .metadata_at_version(V15_METADATA_VERSION, block_hash)
            .await
        {
            return Ok(bytes);
        }

        // If that fails, fetch the metadata V14 using the old API.
        backend.legacy_metadata(block_hash).await
    }

    /// Create an object which can be used to keep the runtime up to date
    /// in a separate thread.
    ///
    /// # Example
    ///
    /// ```no_run
    /// # #[tokio::main]
    /// # async fn main() {
    /// use subxt::{ OnlineClient, PolkadotConfig };
    ///
    /// let client = OnlineClient::<PolkadotConfig>::new().await.unwrap();
    ///
    /// // high level API.
    ///
    /// let update_task = client.updater();
    /// tokio::spawn(async move {
    ///     update_task.perform_runtime_updates().await;
    /// });
    ///
    ///
    /// // low level API.
    ///
    /// let updater = client.updater();
    /// tokio::spawn(async move {
    ///     let mut update_stream = updater.runtime_updates().await.unwrap();
    ///
    ///     while let Some(Ok(update)) = update_stream.next().await {
    ///         let version = update.runtime_version().spec_version;
    ///
    ///         match updater.apply_update(update) {
    ///             Ok(()) => {
    ///                 println!("Upgrade to version: {} successful", version)
    ///             }
    ///             Err(e) => {
    ///                println!("Upgrade to version {} failed {:?}", version, e);
    ///             }
    ///        };
    ///     }
    /// });
    /// # }
    /// ```
    pub fn updater(&self) -> ClientRuntimeUpdater<T> {
        ClientRuntimeUpdater(self.clone())
    }

    /// Return the hasher configured for hashing blocks and extrinsics.
    pub fn hasher(&self) -> T::Hasher {
        self.inner.read().expect("shouldn't be poisoned").hasher
    }

    /// Return the [`Metadata`] used in this client.
    pub fn metadata(&self) -> Metadata {
        let inner = self.inner.read().expect("shouldn't be poisoned");
        inner.metadata.clone()
    }

    /// Change the [`Metadata`] used in this client.
    ///
    /// # Warning
    ///
    /// Setting custom metadata may leave Subxt unable to work with certain blocks,
    /// subscribe to latest blocks or submit valid transactions.
    pub fn set_metadata(&self, metadata: impl Into<Metadata>) {
        let mut inner = self.inner.write().expect("shouldn't be poisoned");
        inner.metadata = metadata.into();
    }

    /// Return the genesis hash.
    pub fn genesis_hash(&self) -> HashFor<T> {
        let inner = self.inner.read().expect("shouldn't be poisoned");
        inner.genesis_hash
    }

    /// Change the genesis hash used in this client.
    ///
    /// # Warning
    ///
    /// Setting a custom genesis hash may leave Subxt unable to
    /// submit valid transactions.
    pub fn set_genesis_hash(&self, genesis_hash: HashFor<T>) {
        let mut inner = self.inner.write().expect("shouldn't be poisoned");
        inner.genesis_hash = genesis_hash;
    }

    /// Return the runtime version.
    pub fn runtime_version(&self) -> RuntimeVersion {
        let inner = self.inner.read().expect("shouldn't be poisoned");
        inner.runtime_version
    }

    /// Change the [`RuntimeVersion`] used in this client.
    ///
    /// # Warning
    ///
    /// Setting a custom runtime version may leave Subxt unable to
    /// submit valid transactions.
    pub fn set_runtime_version(&self, runtime_version: RuntimeVersion) {
        let mut inner = self.inner.write().expect("shouldn't be poisoned");
        inner.runtime_version = runtime_version;
    }

    /// Return an RPC client to make raw requests with.
    pub fn backend(&self) -> &dyn Backend<T> {
        &*self.backend
    }

    /// Return an offline client with the same configuration as this.
    pub fn offline(&self) -> OfflineClient<T> {
        let inner = self.inner.read().expect("shouldn't be poisoned");
        OfflineClient::new(
            inner.genesis_hash,
            inner.runtime_version,
            inner.metadata.clone(),
        )
    }

    // Just a copy of the most important trait methods so that people
    // don't need to import the trait for most things:

    /// Work with transactions.
    pub fn tx(&self) -> TxClient<T, Self> {
        <Self as OfflineClientT<T>>::tx(self)
    }

    /// Work with events.
    pub fn events(&self) -> EventsClient<T, Self> {
        <Self as OfflineClientT<T>>::events(self)
    }

    /// Work with storage.
    pub fn storage(&self) -> StorageClient<T, Self> {
        <Self as OfflineClientT<T>>::storage(self)
    }

    /// Access constants.
    pub fn constants(&self) -> ConstantsClient<T, Self> {
        <Self as OfflineClientT<T>>::constants(self)
    }

    /// Work with blocks.
    pub fn blocks(&self) -> BlocksClient<T, Self> {
        <Self as OfflineClientT<T>>::blocks(self)
    }

    /// Work with runtime API.
    pub fn runtime_api(&self) -> RuntimeApiClient<T, Self> {
        <Self as OfflineClientT<T>>::runtime_api(self)
    }

    /// Work with View Functions.
    pub fn view_functions(&self) -> ViewFunctionsClient<T, Self> {
        <Self as OfflineClientT<T>>::view_functions(self)
    }

    /// Access custom types.
    pub fn custom_values(&self) -> CustomValuesClient<T, Self> {
        <Self as OfflineClientT<T>>::custom_values(self)
    }
}

impl<T: Config> OfflineClientT<T> for OnlineClient<T> {
    fn metadata(&self) -> Metadata {
        self.metadata()
    }
    fn genesis_hash(&self) -> HashFor<T> {
        self.genesis_hash()
    }
    fn runtime_version(&self) -> RuntimeVersion {
        self.runtime_version()
    }
    fn hasher(&self) -> T::Hasher {
        self.hasher()
    }
    // This is provided by default, but we can optimise here and only lock once:
    fn client_state(&self) -> ClientState<T> {
        let inner = self.inner.read().expect("shouldn't be poisoned");
        ClientState {
            genesis_hash: inner.genesis_hash,
            runtime_version: inner.runtime_version,
            metadata: inner.metadata.clone(),
        }
    }
}

impl<T: Config> OnlineClientT<T> for OnlineClient<T> {
    fn backend(&self) -> &dyn Backend<T> {
        &*self.backend
    }
}

/// Client wrapper for performing runtime updates. See [`OnlineClient::updater()`]
/// for example usage.
pub struct ClientRuntimeUpdater<T: Config>(OnlineClient<T>);

impl<T: Config> ClientRuntimeUpdater<T> {
    fn is_runtime_version_different(&self, new: &RuntimeVersion) -> bool {
        let curr = self.0.inner.read().expect("shouldn't be poisoned");
        &curr.runtime_version != new
    }

    fn do_update(&self, update: Update) {
        let mut writable = self.0.inner.write().expect("shouldn't be poisoned");
        writable.metadata = update.metadata;
        writable.runtime_version = update.runtime_version;
    }

    /// Tries to apply a new update.
    pub fn apply_update(&self, update: Update) -> Result<(), UpgradeError> {
        if !self.is_runtime_version_different(&update.runtime_version) {
            return Err(UpgradeError::SameVersion);
        }

        self.do_update(update);

        Ok(())
    }

    /// Performs runtime updates indefinitely unless encountering an error.
    ///
    /// *Note:* This will run indefinitely until it errors, so the typical usage
    /// would be to run it in a separate background task.
    pub async fn perform_runtime_updates(&self) -> Result<(), Error> {
        // Obtain an update subscription to further detect changes in the runtime version of the node.
        let mut runtime_version_stream = self.runtime_updates().await?;

        while let Some(update) = runtime_version_stream.next().await {
            let update = update?;

            // This only fails if received the runtime version is the same the current runtime version
            // which might occur because that runtime subscriptions in substrate sends out the initial
            // value when they created and not only when runtime upgrades occurs.
            // Thus, fine to ignore here as it strictly speaking isn't really an error
            let _ = self.apply_update(update);
        }

        Ok(())
    }

    /// Low-level API to get runtime updates as a stream but it's doesn't check if the
    /// runtime version is newer or updates the runtime.
    ///
    /// Instead that's up to the user of this API to decide when to update and
    /// to perform the actual updating.
    pub async fn runtime_updates(&self) -> Result<RuntimeUpdaterStream<T>, Error> {
        Ok(RuntimeUpdaterStream {
            stream: self.0.backend().stream_runtime_version().await?,
            client: self.0.clone(),
        })
    }
}

/// Stream to perform runtime upgrades.
pub struct RuntimeUpdaterStream<T: Config> {
    stream: StreamOfResults<RuntimeVersion>,
    client: OnlineClient<T>,
}

impl<T: Config> RuntimeUpdaterStream<T> {
    /// Wait for the next runtime update.
    pub async fn next(&mut self) -> Option<Result<Update, Error>> {
        let runtime_version = match self.stream.next().await? {
            Ok(runtime_version) => runtime_version,
            Err(err) => return Some(Err(err)),
        };

        let at =
            match wait_runtime_upgrade_in_finalized_block(&self.client, &runtime_version).await? {
                Ok(at) => at,
                Err(err) => return Some(Err(err)),
            };

        let metadata = match OnlineClient::fetch_metadata(self.client.backend(), at.hash()).await {
            Ok(metadata) => metadata,
            Err(err) => return Some(Err(err)),
        };

        Some(Ok(Update {
            metadata,
            runtime_version,
        }))
    }
}

/// Error that can occur during upgrade.
#[non_exhaustive]
#[derive(Debug, Clone)]
pub enum UpgradeError {
    /// The version is the same as the current version.
    SameVersion,
}

/// Represents the state when a runtime upgrade occurred.
pub struct Update {
    runtime_version: RuntimeVersion,
    metadata: Metadata,
}

impl Update {
    /// Get the runtime version.
    pub fn runtime_version(&self) -> &RuntimeVersion {
        &self.runtime_version
    }

    /// Get the metadata.
    pub fn metadata(&self) -> &Metadata {
        &self.metadata
    }
}

/// Helper to wait until the runtime upgrade is applied on at finalized block.
async fn wait_runtime_upgrade_in_finalized_block<T: Config>(
    client: &OnlineClient<T>,
    runtime_version: &RuntimeVersion,
) -> Option<Result<BlockRef<HashFor<T>>, Error>> {
    use scale_value::At;

    let hasher = client
        .inner
        .read()
        .expect("Lock shouldn't be poisoned")
        .hasher;

    let mut block_sub = match client
        .backend()
        .stream_finalized_block_headers(hasher)
        .await
    {
        Ok(s) => s,
        Err(err) => return Some(Err(err)),
    };

    let block_ref = loop {
        let (_, block_ref) = match block_sub.next().await? {
            Ok(n) => n,
            Err(err) => return Some(Err(err)),
        };

        let key: Vec<scale_value::Value> = vec![];
        let addr = crate::dynamic::storage("System", "LastRuntimeUpgrade", key);

        let chunk = match client.storage().at(block_ref.hash()).fetch(&addr).await {
            Ok(Some(v)) => v,
            Ok(None) => {
                // The storage `system::lastRuntimeUpgrade` should always exist.
                // <https://github.com/paritytech/polkadot-sdk/blob/master/substrate/frame/system/src/lib.rs#L958>
                unreachable!("The storage item `system::lastRuntimeUpgrade` should always exist")
            }
            Err(e) => return Some(Err(e)),
        };

        let scale_val = match chunk.to_value() {
            Ok(v) => v,
            Err(e) => return Some(Err(e.into())),
        };

        let Some(Ok(spec_version)) = scale_val
            .at("spec_version")
            .and_then(|v| v.as_u128())
            .map(u32::try_from)
        else {
            return Some(Err(Error::Other(
                "Decoding `RuntimeVersion::spec_version` as u32 failed".to_string(),
            )));
        };

        // We are waiting for the chain to have the same spec version
        // as sent out via the runtime subscription.
        if spec_version == runtime_version.spec_version {
            break block_ref;
        }
    };

    Some(Ok(block_ref))
}<|MERGE_RESOLUTION|>--- conflicted
+++ resolved
@@ -14,12 +14,8 @@
     runtime_api::RuntimeApiClient,
     storage::StorageClient,
     tx::TxClient,
-<<<<<<< HEAD
     view_functions::ViewFunctionsClient,
-    Config, Metadata,
-=======
     Metadata,
->>>>>>> 21b3f521
 };
 use derive_where::derive_where;
 use futures::future;
