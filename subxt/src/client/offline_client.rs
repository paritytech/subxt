// Copyright 2019-2025 Parity Technologies (UK) Ltd.
// This file is dual-licensed as Apache-2.0 or GPL-3.0.
// see LICENSE for license details.

use crate::custom_values::CustomValuesClient;
use crate::{
<<<<<<< HEAD
    blocks::BlocksClient, constants::ConstantsClient, events::EventsClient,
    runtime_api::RuntimeApiClient, storage::StorageClient, tx::TxClient,
    view_functions::ViewFunctionsClient, Config, Metadata,
=======
    blocks::BlocksClient,
    config::{Config, HashFor},
    constants::ConstantsClient,
    events::EventsClient,
    runtime_api::RuntimeApiClient,
    storage::StorageClient,
    tx::TxClient,
    Metadata,
>>>>>>> 21b3f521
};

use derive_where::derive_where;
use std::sync::Arc;
use subxt_core::client::{ClientState, RuntimeVersion};

/// A trait representing a client that can perform
/// offline-only actions.
pub trait OfflineClientT<T: Config>: Clone + Send + Sync + 'static {
    /// Return the provided [`Metadata`].
    fn metadata(&self) -> Metadata;

    /// Return the provided genesis hash.
    fn genesis_hash(&self) -> HashFor<T>;

    /// Return the provided [`RuntimeVersion`].
    fn runtime_version(&self) -> RuntimeVersion;

    /// Return the hasher used on the chain.
    fn hasher(&self) -> T::Hasher;

    /// Return the [subxt_core::client::ClientState] (metadata, runtime version and genesis hash).
    fn client_state(&self) -> ClientState<T> {
        ClientState {
            genesis_hash: self.genesis_hash(),
            runtime_version: self.runtime_version(),
            metadata: self.metadata(),
        }
    }

    /// Work with transactions.
    fn tx(&self) -> TxClient<T, Self> {
        TxClient::new(self.clone())
    }

    /// Work with events.
    fn events(&self) -> EventsClient<T, Self> {
        EventsClient::new(self.clone())
    }

    /// Work with storage.
    fn storage(&self) -> StorageClient<T, Self> {
        StorageClient::new(self.clone())
    }

    /// Access constants.
    fn constants(&self) -> ConstantsClient<T, Self> {
        ConstantsClient::new(self.clone())
    }

    /// Work with blocks.
    fn blocks(&self) -> BlocksClient<T, Self> {
        BlocksClient::new(self.clone())
    }

    /// Work with runtime APIs.
    fn runtime_api(&self) -> RuntimeApiClient<T, Self> {
        RuntimeApiClient::new(self.clone())
    }

    /// Work with View Functions.
    fn view_functions(&self) -> ViewFunctionsClient<T, Self> {
        ViewFunctionsClient::new(self.clone())
    }

    /// Work this custom types.
    fn custom_values(&self) -> CustomValuesClient<T, Self> {
        CustomValuesClient::new(self.clone())
    }
}

/// A client that is capable of performing offline-only operations.
/// Can be constructed as long as you can populate the required fields.
#[derive_where(Debug, Clone)]
pub struct OfflineClient<T: Config> {
    inner: Arc<ClientState<T>>,
    hasher: T::Hasher,
}

impl<T: Config> OfflineClient<T> {
    /// Construct a new [`OfflineClient`], providing
    /// the necessary runtime and compile-time arguments.
    pub fn new(
        genesis_hash: HashFor<T>,
        runtime_version: RuntimeVersion,
        metadata: impl Into<Metadata>,
    ) -> OfflineClient<T> {
        let metadata = metadata.into();
        let hasher = <T::Hasher as subxt_core::config::Hasher>::new(&metadata);

        OfflineClient {
            hasher,
            inner: Arc::new(ClientState {
                genesis_hash,
                runtime_version,
                metadata,
            }),
        }
    }

    /// Return the genesis hash.
    pub fn genesis_hash(&self) -> HashFor<T> {
        self.inner.genesis_hash
    }

    /// Return the runtime version.
    pub fn runtime_version(&self) -> RuntimeVersion {
        self.inner.runtime_version
    }

    /// Return the [`Metadata`] used in this client.
    pub fn metadata(&self) -> Metadata {
        self.inner.metadata.clone()
    }

    /// Return the hasher used for the chain.
    pub fn hasher(&self) -> T::Hasher {
        self.hasher
    }

    // Just a copy of the most important trait methods so that people
    // don't need to import the trait for most things:

    /// Work with transactions.
    pub fn tx(&self) -> TxClient<T, Self> {
        <Self as OfflineClientT<T>>::tx(self)
    }

    /// Work with events.
    pub fn events(&self) -> EventsClient<T, Self> {
        <Self as OfflineClientT<T>>::events(self)
    }

    /// Work with storage.
    pub fn storage(&self) -> StorageClient<T, Self> {
        <Self as OfflineClientT<T>>::storage(self)
    }

    /// Access constants.
    pub fn constants(&self) -> ConstantsClient<T, Self> {
        <Self as OfflineClientT<T>>::constants(self)
    }

    /// Work with blocks.
    pub fn blocks(&self) -> BlocksClient<T, Self> {
        <Self as OfflineClientT<T>>::blocks(self)
    }

    /// Work with runtime APIs.
    pub fn runtime_api(&self) -> RuntimeApiClient<T, Self> {
        <Self as OfflineClientT<T>>::runtime_api(self)
    }

    /// Work with View Functions.
    pub fn view_functions(&self) -> ViewFunctionsClient<T, Self> {
        <Self as OfflineClientT<T>>::view_functions(self)
    }

    /// Access custom types
    pub fn custom_values(&self) -> CustomValuesClient<T, Self> {
        <Self as OfflineClientT<T>>::custom_values(self)
    }
}

impl<T: Config> OfflineClientT<T> for OfflineClient<T> {
    fn genesis_hash(&self) -> HashFor<T> {
        self.genesis_hash()
    }
    fn runtime_version(&self) -> RuntimeVersion {
        self.runtime_version()
    }
    fn metadata(&self) -> Metadata {
        self.metadata()
    }
    fn hasher(&self) -> T::Hasher {
        self.hasher()
    }
}

// For ergonomics; cloning a client is deliberately fairly cheap (via Arc),
// so this allows users to pass references to a client rather than explicitly
// cloning. This is partly for consistency with OnlineClient, which can be
// easily converted into an OfflineClient for ergonomics.
impl<'a, T: Config> From<&'a OfflineClient<T>> for OfflineClient<T> {
    fn from(c: &'a OfflineClient<T>) -> Self {
        c.clone()
    }
}<|MERGE_RESOLUTION|>--- conflicted
+++ resolved
@@ -4,11 +4,6 @@
 
 use crate::custom_values::CustomValuesClient;
 use crate::{
-<<<<<<< HEAD
-    blocks::BlocksClient, constants::ConstantsClient, events::EventsClient,
-    runtime_api::RuntimeApiClient, storage::StorageClient, tx::TxClient,
-    view_functions::ViewFunctionsClient, Config, Metadata,
-=======
     blocks::BlocksClient,
     config::{Config, HashFor},
     constants::ConstantsClient,
@@ -16,8 +11,8 @@
     runtime_api::RuntimeApiClient,
     storage::StorageClient,
     tx::TxClient,
+    view_functions::ViewFunctionsClient,
     Metadata,
->>>>>>> 21b3f521
 };
 
 use derive_where::derive_where;
