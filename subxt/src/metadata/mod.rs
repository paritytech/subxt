--- conflicted
+++ resolved
@@ -12,13 +12,8 @@
 pub use metadata_location::MetadataLocation;
 
 pub use metadata_type::{
-<<<<<<< HEAD
     ErrorMetadata, EventMetadata, ExtrinsicMetadata, InvalidMetadataError, Metadata, MetadataError,
-    PalletMetadata,
-=======
-    ErrorMetadata, EventMetadata, InvalidMetadataError, Metadata, MetadataError, PalletMetadata,
-    RuntimeFnMetadata,
->>>>>>> b632ce76
+    PalletMetadata, RuntimeFnMetadata,
 };
 
 pub use decode_encode_traits::{DecodeWithMetadata, EncodeWithMetadata};