// Copyright 2019-2023 Parity Technologies (UK) Ltd.
// This file is dual-licensed as Apache-2.0 or GPL-3.0.
// see LICENSE for license details.

use crate::{
    blocks::block_types::{get_events, CachedEvents},
    client::{OfflineClientT, OnlineClientT},
    config::{Config, Hasher},
    error::{BlockError, Error, MetadataError},
    events,
    metadata::types::PalletMetadata,
    Metadata,
};

<<<<<<< HEAD
use crate::config::signed_extensions::{ChargeAssetTxPayment, ChargeTransactionPayment};
use crate::config::SignedExtension;
use crate::dynamic::{DecodedValue, DecodedValueThunk};
use crate::metadata::DecodeWithMetadata;
=======
use crate::dynamic::DecodedValue;
>>>>>>> 1b88ebf7
use crate::utils::strip_compact_prefix;
use codec::{Compact, Decode};
use derivative::Derivative;
use scale_decode::{DecodeAsFields, DecodeAsType};

use std::sync::Arc;

/// Trait to uniquely identify the extrinsic's identity from the runtime metadata.
///
/// Generated API structures that represent an extrinsic implement this trait.
///
/// The trait is utilized to decode emitted extrinsics from a block, via obtaining the
/// form of the `Extrinsic` from the metadata.
pub trait StaticExtrinsic: DecodeAsFields {
    /// Pallet name.
    const PALLET: &'static str;
    /// Call name.
    const CALL: &'static str;

    /// Returns true if the given pallet and call names match this extrinsic.
    fn is_extrinsic(pallet: &str, call: &str) -> bool {
        Self::PALLET == pallet && Self::CALL == call
    }
}

/// The body of a block.
pub struct Extrinsics<T: Config, C> {
    client: C,
    extrinsics: Vec<Vec<u8>>,
    cached_events: CachedEvents<T>,
    ids: ExtrinsicPartTypeIds,
    hash: T::Hash,
}

impl<T, C> Extrinsics<T, C>
where
    T: Config,
    C: OfflineClientT<T>,
{
    pub(crate) fn new(
        client: C,
        extrinsics: Vec<Vec<u8>>,
        cached_events: CachedEvents<T>,
        ids: ExtrinsicPartTypeIds,
        hash: T::Hash,
    ) -> Self {
        Self {
            client,
            extrinsics,
            cached_events,
            ids,
            hash,
        }
    }

    /// The number of extrinsics.
    pub fn len(&self) -> usize {
        self.extrinsics.len()
    }

    /// Are there no extrinsics in this block?
    // Note: mainly here to satisfy clippy.
    pub fn is_empty(&self) -> bool {
        self.extrinsics.is_empty()
    }

    /// Return the block hash that these extrinsics are from.
    pub fn block_hash(&self) -> T::Hash {
        self.hash
    }

    /// Returns an iterator over the extrinsics in the block body.
    // Dev note: The returned iterator is 'static + Send so that we can box it up and make
    // use of it with our `FilterExtrinsic` stuff.
    pub fn iter(
        &self,
    ) -> impl Iterator<Item = Result<ExtrinsicDetails<T, C>, Error>> + Send + Sync + 'static {
        let extrinsics = self.extrinsics.clone();
        let num_extrinsics = self.extrinsics.len();
        let client = self.client.clone();
        let hash = self.hash;
        let cached_events = self.cached_events.clone();
        let ids = self.ids;
        let mut index = 0;

        std::iter::from_fn(move || {
            if index == num_extrinsics {
                None
            } else {
                match ExtrinsicDetails::decode_from(
                    index as u32,
                    &extrinsics[index],
                    client.clone(),
                    hash,
                    cached_events.clone(),
                    ids,
                ) {
                    Ok(extrinsic_details) => {
                        index += 1;
                        Some(Ok(extrinsic_details))
                    }
                    Err(e) => {
                        index = num_extrinsics;
                        Some(Err(e))
                    }
                }
            }
        })
    }

    /// Iterate through the extrinsics using metadata to dynamically decode and skip
    /// them, and return only those which should decode to the provided `E` type.
    /// If an error occurs, all subsequent iterations return `None`.
    pub fn find<E: StaticExtrinsic>(&self) -> impl Iterator<Item = Result<E, Error>> + '_ {
        self.iter().filter_map(|e| {
            e.and_then(|e| e.as_extrinsic::<E>().map_err(Into::into))
                .transpose()
        })
    }

    /// Iterate through the extrinsics using metadata to dynamically decode and skip
    /// them, and return the first extrinsic found which decodes to the provided `E` type.
    pub fn find_first<E: StaticExtrinsic>(&self) -> Result<Option<E>, Error> {
        self.find::<E>().next().transpose()
    }

    /// Iterate through the extrinsics using metadata to dynamically decode and skip
    /// them, and return the last extrinsic found which decodes to the provided `Ev` type.
    pub fn find_last<E: StaticExtrinsic>(&self) -> Result<Option<E>, Error> {
        self.find::<E>().last().transpose()
    }

    /// Find an extrinsics that decodes to the type provided. Returns true if it was found.
    pub fn has<E: StaticExtrinsic>(&self) -> Result<bool, Error> {
        Ok(self.find::<E>().next().transpose()?.is_some())
    }
}

/// A single extrinsic in a block.
pub struct ExtrinsicDetails<T: Config, C> {
    /// The index of the extrinsic in the block.
    index: u32,
    /// Extrinsic bytes.
    bytes: Arc<[u8]>,
    /// Some if the extrinsic payload is signed.
    signed_details: Option<SignedExtrinsicDetails>,
    /// The start index in the `bytes` from which the call is encoded.
    call_start_idx: usize,
    /// The pallet index.
    pallet_index: u8,
    /// The variant index.
    variant_index: u8,
    /// The block hash of this extrinsic (needed to fetch events).
    block_hash: T::Hash,
    /// Subxt client.
    client: C,
    /// Cached events.
    cached_events: CachedEvents<T>,
    /// Subxt metadata to fetch the extrinsic metadata.
    metadata: Metadata,
    _marker: std::marker::PhantomData<T>,
}

/// Details only available in signed extrinsics.
pub struct SignedExtrinsicDetails {
    /// start index of the range in `bytes` of `ExtrinsicDetails` that encodes the address.
    address_start_idx: usize,
    /// end index of the range in `bytes` of `ExtrinsicDetails` that encodes the address. Equivalent to signature_start_idx.
    address_end_idx: usize,
    /// end index of the range in `bytes` of `ExtrinsicDetails` that encodes the signature. Equivalent to extra_start_idx.
    signature_end_idx: usize,
    /// end index of the range in `bytes` of `ExtrinsicDetails` that encodes the signature.
    extra_end_idx: usize,
}

impl<T, C> ExtrinsicDetails<T, C>
where
    T: Config,
    C: OfflineClientT<T>,
{
    // Attempt to dynamically decode a single extrinsic from the given input.
    pub(crate) fn decode_from(
        index: u32,
        extrinsic_bytes: &[u8],
        client: C,
        block_hash: T::Hash,
        cached_events: CachedEvents<T>,
        ids: ExtrinsicPartTypeIds,
    ) -> Result<ExtrinsicDetails<T, C>, Error> {
        const SIGNATURE_MASK: u8 = 0b1000_0000;
        const VERSION_MASK: u8 = 0b0111_1111;
        const LATEST_EXTRINSIC_VERSION: u8 = 4;

        let metadata = client.metadata();

        // removing the compact encoded prefix:
        let bytes: Arc<[u8]> = strip_compact_prefix(extrinsic_bytes)?.1.into();

        // Extrinsic are encoded in memory in the following way:
        //   - first byte: abbbbbbb (a = 0 for unsigned, 1 for signed, b = version)
        //   - signature: [unknown TBD with metadata].
        //   - extrinsic data
        let first_byte: u8 = Decode::decode(&mut &bytes[..])?;

        let version = first_byte & VERSION_MASK;
        if version != LATEST_EXTRINSIC_VERSION {
            return Err(BlockError::UnsupportedVersion(version).into());
        }

        let is_signed = first_byte & SIGNATURE_MASK != 0;

        // Skip over the first byte which denotes the version and signing.
        let cursor = &mut &bytes[1..];

        let signed_details = is_signed
            .then(|| -> Result<SignedExtrinsicDetails, Error> {
                let address_start_idx = bytes.len() - cursor.len();
                // Skip over the address, signature and extra fields.
                scale_decode::visitor::decode_with_visitor(
                    cursor,
                    ids.address,
                    metadata.types(),
                    scale_decode::visitor::IgnoreVisitor,
                )
                .map_err(scale_decode::Error::from)?;
                let address_end_idx = bytes.len() - cursor.len();

                scale_decode::visitor::decode_with_visitor(
                    cursor,
                    ids.signature,
                    metadata.types(),
                    scale_decode::visitor::IgnoreVisitor,
                )
                .map_err(scale_decode::Error::from)?;
                let signature_end_idx = bytes.len() - cursor.len();

                scale_decode::visitor::decode_with_visitor(
                    cursor,
                    ids.extra,
                    metadata.types(),
                    scale_decode::visitor::IgnoreVisitor,
                )
                .map_err(scale_decode::Error::from)?;
                let extra_end_idx = bytes.len() - cursor.len();

                Ok(SignedExtrinsicDetails {
                    address_start_idx,
                    address_end_idx,
                    signature_end_idx,
                    extra_end_idx,
                })
            })
            .transpose()?;

        let call_start_idx = bytes.len() - cursor.len();

        // Decode the pallet index, then the call variant.
        let cursor = &mut &bytes[call_start_idx..];

        let pallet_index: u8 = Decode::decode(cursor)?;
        let variant_index: u8 = Decode::decode(cursor)?;

        Ok(ExtrinsicDetails {
            index,
            bytes,
            signed_details,
            call_start_idx,
            pallet_index,
            variant_index,
            block_hash,
            client,
            cached_events,
            metadata,
            _marker: std::marker::PhantomData,
        })
    }

    /// Is the extrinsic signed?
    pub fn is_signed(&self) -> bool {
        self.signed_details.is_some()
    }

    /// The index of the extrinsic in the block.
    pub fn index(&self) -> u32 {
        self.index
    }

    /// Return _all_ of the bytes representing this extrinsic, which include, in order:
    /// - First byte: abbbbbbb (a = 0 for unsigned, 1 for signed, b = version)
    /// - SignatureType (if the payload is signed)
    ///   - Address
    ///   - Signature
    ///   - Extra fields
    /// - Extrinsic call bytes
    pub fn bytes(&self) -> &[u8] {
        &self.bytes
    }

    /// Return only the bytes representing this extrinsic call:
    /// - First byte is the pallet index
    /// - Second byte is the variant (call) index
    /// - Followed by field bytes.
    ///
    /// # Note
    ///
    /// Please use [`Self::bytes`] if you want to get all extrinsic bytes.
    pub fn call_bytes(&self) -> &[u8] {
        &self.bytes[self.call_start_idx..]
    }

    /// Return the bytes representing the fields stored in this extrinsic.
    ///
    /// # Note
    ///
    /// This is a subset of [`Self::call_bytes`] that does not include the
    /// first two bytes that denote the pallet index and the variant index.
    pub fn field_bytes(&self) -> &[u8] {
        // Note: this cannot panic because we checked the extrinsic bytes
        // to contain at least two bytes.
        &self.call_bytes()[2..]
    }

    /// Return only the bytes of the address that signed this extrinsic.
    ///
    /// # Note
    ///
    /// Returns `None` if the extrinsic is not signed.
    pub fn address_bytes(&self) -> Option<&[u8]> {
        self.signed_details
            .as_ref()
            .map(|e| &self.bytes[e.address_start_idx..e.address_end_idx])
    }

    /// Returns Some(signature_bytes) if the extrinsic was signed otherwise None is returned.
    pub fn signature_bytes(&self) -> Option<&[u8]> {
        self.signed_details
            .as_ref()
            .map(|e| &self.bytes[e.address_end_idx..e.signature_end_idx])
    }

    /// Returns the signed extension `extra` bytes of the extrinsic.
    /// Each signed extension has an `extra` type (May be zero-sized).
    /// These bytes are the scale encoded `extra` fields of each signed extension in order of the signed extensions.
    /// They do *not* include the `additional` signed bytes that are used as part of the payload that is signed.
    ///
    /// Note: Returns `None` if the extrinsic is not signed.
    pub fn signed_extensions_bytes(&self) -> Option<&[u8]> {
        self.signed_details
            .as_ref()
            .map(|e| &self.bytes[e.signature_end_idx..e.extra_end_idx])
    }

    /// Returns `None` if the extrinsic is not signed.
<<<<<<< HEAD
    pub fn signed_extensions(&self) -> Option<ExtrinsicSignedExtensions<'_, T>> {
=======
    pub fn signed_extensions(&self) -> Option<ExtrinsicSignedExtensions<'_>> {
>>>>>>> 1b88ebf7
        let signed = self.signed_details.as_ref()?;
        let extra_bytes = &self.bytes[signed.signature_end_idx..signed.extra_end_idx];
        Some(ExtrinsicSignedExtensions {
            bytes: extra_bytes,
<<<<<<< HEAD
            metadata: self.metadata.clone(),
            _marker: std::marker::PhantomData,
=======
            metadata: &self.metadata,
>>>>>>> 1b88ebf7
        })
    }

    /// The index of the pallet that the extrinsic originated from.
    pub fn pallet_index(&self) -> u8 {
        self.pallet_index
    }

    /// The index of the extrinsic variant that the extrinsic originated from.
    pub fn variant_index(&self) -> u8 {
        self.variant_index
    }

    /// The name of the pallet from whence the extrinsic originated.
    pub fn pallet_name(&self) -> Result<&str, Error> {
        Ok(self.extrinsic_metadata()?.pallet.name())
    }

    /// The name of the call (ie the name of the variant that it corresponds to).
    pub fn variant_name(&self) -> Result<&str, Error> {
        Ok(&self.extrinsic_metadata()?.variant.name)
    }

    /// Fetch the metadata for this extrinsic.
    pub fn extrinsic_metadata(&self) -> Result<ExtrinsicMetadataDetails, Error> {
        let pallet = self.metadata.pallet_by_index_err(self.pallet_index())?;
        let variant = pallet
            .call_variant_by_index(self.variant_index())
            .ok_or_else(|| MetadataError::VariantIndexNotFound(self.variant_index()))?;

        Ok(ExtrinsicMetadataDetails { pallet, variant })
    }

    /// Decode and provide the extrinsic fields back in the form of a [`scale_value::Composite`]
    /// type which represents the named or unnamed fields that were present in the extrinsic.
    pub fn field_values(
        &self,
    ) -> Result<scale_value::Composite<scale_value::scale::TypeId>, Error> {
        let bytes = &mut self.field_bytes();
        let extrinsic_metadata = self.extrinsic_metadata()?;

        let mut fields = extrinsic_metadata
            .variant
            .fields
            .iter()
            .map(|f| scale_decode::Field::new(f.ty.id, f.name.as_deref()));
        let decoded = <scale_value::Composite<scale_value::scale::TypeId>>::decode_as_fields(
            bytes,
            &mut fields,
            self.metadata.types(),
        )?;

        Ok(decoded)
    }

    /// Attempt to decode these [`ExtrinsicDetails`] into a type representing the extrinsic fields.
    /// Such types are exposed in the codegen as `pallet_name::calls::types::CallName` types.
    pub fn as_extrinsic<E: StaticExtrinsic>(&self) -> Result<Option<E>, Error> {
        let extrinsic_metadata = self.extrinsic_metadata()?;
        if extrinsic_metadata.pallet.name() == E::PALLET
            && extrinsic_metadata.variant.name == E::CALL
        {
            let mut fields = extrinsic_metadata
                .variant
                .fields
                .iter()
                .map(|f| scale_decode::Field::new(f.ty.id, f.name.as_deref()));
            let decoded =
                E::decode_as_fields(&mut self.field_bytes(), &mut fields, self.metadata.types())?;
            Ok(Some(decoded))
        } else {
            Ok(None)
        }
    }

    /// Attempt to decode these [`ExtrinsicDetails`] into an outer call enum type (which includes
    /// the pallet and extrinsic enum variants as well as the extrinsic fields). A compatible
    /// type for this is exposed via static codegen as a root level `Call` type.
    pub fn as_root_extrinsic<E: DecodeAsType>(&self) -> Result<E, Error> {
        let decoded = E::decode_as_type(
            &mut &self.call_bytes()[..],
            self.metadata.outer_enums().call_enum_ty(),
            self.metadata.types(),
        )?;

        Ok(decoded)
    }
}

impl<T, C> ExtrinsicDetails<T, C>
where
    T: Config,
    C: OnlineClientT<T>,
{
    /// The events associated with the extrinsic.
    pub async fn events(&self) -> Result<ExtrinsicEvents<T>, Error> {
        let events = get_events(&self.client, self.block_hash, &self.cached_events).await?;
        let ext_hash = T::Hasher::hash_of(&self.bytes);
        Ok(ExtrinsicEvents::new(ext_hash, self.index, events))
    }
}

/// Details for the given extrinsic plucked from the metadata.
pub struct ExtrinsicMetadataDetails<'a> {
    pub pallet: PalletMetadata<'a>,
    pub variant: &'a scale_info::Variant<scale_info::form::PortableForm>,
}

/// The type IDs extracted from the metadata that represent the
/// generic type parameters passed to the `UncheckedExtrinsic` from
/// the substrate-based chain.
#[derive(Debug, Copy, Clone)]
pub(crate) struct ExtrinsicPartTypeIds {
    /// The address (source) of the extrinsic.
    address: u32,
    /// The extrinsic call type.
    // Note: the call type can be used to skip over the extrinsic bytes to check
    // they are in line with our metadata. This operation is currently postponed.
    _call: u32,
    /// The signature of the extrinsic.
    signature: u32,
    /// The extra parameters of the extrinsic.
    extra: u32,
}

impl ExtrinsicPartTypeIds {
    /// Extract the generic type parameters IDs from the extrinsic type.
    pub(crate) fn new(metadata: &Metadata) -> Result<Self, BlockError> {
        Ok(ExtrinsicPartTypeIds {
            address: metadata.extrinsic().address_ty(),
            _call: metadata.extrinsic().call_ty(),
            signature: metadata.extrinsic().signature_ty(),
            extra: metadata.extrinsic().extra_ty(),
        })
    }
}

/// The events associated with a given extrinsic.
#[derive(Derivative)]
#[derivative(Debug(bound = ""))]
pub struct ExtrinsicEvents<T: Config> {
    // The hash of the extrinsic (handy to expose here because
    // this type is returned from TxProgress things in the most
    // basic flows, so it's the only place people can access it
    // without complicating things for themselves).
    ext_hash: T::Hash,
    // The index of the extrinsic:
    idx: u32,
    // All of the events in the block:
    events: events::Events<T>,
}

impl<T: Config> ExtrinsicEvents<T> {
    pub(crate) fn new(ext_hash: T::Hash, idx: u32, events: events::Events<T>) -> Self {
        Self {
            ext_hash,
            idx,
            events,
        }
    }

    /// Return the hash of the block that the extrinsic is in.
    pub fn block_hash(&self) -> T::Hash {
        self.events.block_hash()
    }

    /// The index of the extrinsic that these events are produced from.
    pub fn extrinsic_index(&self) -> u32 {
        self.idx
    }

    /// Return the hash of the extrinsic.
    pub fn extrinsic_hash(&self) -> T::Hash {
        self.ext_hash
    }

    /// Return all of the events in the block that the extrinsic is in.
    pub fn all_events_in_block(&self) -> &events::Events<T> {
        &self.events
    }

    /// Iterate over all of the raw events associated with this transaction.
    ///
    /// This works in the same way that [`events::Events::iter()`] does, with the
    /// exception that it filters out events not related to the submitted extrinsic.
    pub fn iter(&self) -> impl Iterator<Item = Result<events::EventDetails<T>, Error>> + '_ {
        self.events.iter().filter(|ev| {
            ev.as_ref()
                .map(|ev| ev.phase() == events::Phase::ApplyExtrinsic(self.idx))
                .unwrap_or(true) // Keep any errors.
        })
    }

    /// Find all of the transaction events matching the event type provided as a generic parameter.
    ///
    /// This works in the same way that [`events::Events::find()`] does, with the
    /// exception that it filters out events not related to the submitted extrinsic.
    pub fn find<Ev: events::StaticEvent>(&self) -> impl Iterator<Item = Result<Ev, Error>> + '_ {
        self.iter().filter_map(|ev| {
            ev.and_then(|ev| ev.as_event::<Ev>().map_err(Into::into))
                .transpose()
        })
    }

    /// Iterate through the transaction events using metadata to dynamically decode and skip
    /// them, and return the first event found which decodes to the provided `Ev` type.
    ///
    /// This works in the same way that [`events::Events::find_first()`] does, with the
    /// exception that it ignores events not related to the submitted extrinsic.
    pub fn find_first<Ev: events::StaticEvent>(&self) -> Result<Option<Ev>, Error> {
        self.find::<Ev>().next().transpose()
    }

    /// Iterate through the transaction events using metadata to dynamically decode and skip
    /// them, and return the last event found which decodes to the provided `Ev` type.
    ///
    /// This works in the same way that [`events::Events::find_last()`] does, with the
    /// exception that it ignores events not related to the submitted extrinsic.
    pub fn find_last<Ev: events::StaticEvent>(&self) -> Result<Option<Ev>, Error> {
        self.find::<Ev>().last().transpose()
    }

    /// Find an event in those associated with this transaction. Returns true if it was found.
    ///
    /// This works in the same way that [`events::Events::has()`] does, with the
    /// exception that it ignores events not related to the submitted extrinsic.
    pub fn has<Ev: events::StaticEvent>(&self) -> Result<bool, Error> {
        Ok(self.find::<Ev>().next().transpose()?.is_some())
    }
}

/// The signed extensions of an extrinsic.
#[derive(Debug, Clone)]
<<<<<<< HEAD
pub struct ExtrinsicSignedExtensions<'a, T: Config> {
    bytes: &'a [u8],
    metadata: Metadata,
    _marker: std::marker::PhantomData<T>,
}

impl<'a, T: Config> ExtrinsicSignedExtensions<'a, T> {
    /// Returns an iterator over each of the signed extension details of the extrinsic.
    /// If the decoding of any signed extension fails, an error item is yielded and the iterator stops.
    pub fn iter(&'a self) -> impl Iterator<Item = Result<ExtrinsicSignedExtension<'a, T>, Error>> {
        let signed_extension_types = self.metadata.extrinsic().signed_extensions();
        let num_signed_extensions = signed_extension_types.len();
        let bytes = self.bytes;
=======
pub struct ExtrinsicSignedExtensions<'a> {
    bytes: &'a [u8],
    metadata: &'a Metadata,
}

impl<'a> ExtrinsicSignedExtensions<'a> {
    /// Returns an iterator over each of the signed extension details of the extrinsic.
    /// If the decoding of any signed extension fails, an error item is yielded and the iterator stops.
    pub fn iter(&self) -> impl Iterator<Item = Result<ExtrinsicSignedExtension<'a>, Error>> {
        let signed_extension_types = self.metadata.extrinsic().signed_extensions();
        let num_signed_extensions = signed_extension_types.len();
        let bytes = self.bytes;
        let metadata = self.metadata;
>>>>>>> 1b88ebf7
        let mut index = 0;
        let mut byte_start_idx = 0;

        std::iter::from_fn(move || {
            if index == num_signed_extensions {
                return None;
            }

            let extension = &signed_extension_types[index];
            let ty_id = extension.extra_ty();
            let cursor = &mut &bytes[byte_start_idx..];
            if let Err(err) = scale_decode::visitor::decode_with_visitor(
                cursor,
                ty_id,
<<<<<<< HEAD
                self.metadata.types(),
=======
                metadata.types(),
>>>>>>> 1b88ebf7
                scale_decode::visitor::IgnoreVisitor,
            )
            .map_err(|e| Error::Decode(e.into()))
            {
                index = num_signed_extensions; // (such that None is returned in next iteration)
                return Some(Err(err));
            }
            let byte_end_idx = bytes.len() - cursor.len();
            let bytes = &bytes[byte_start_idx..byte_end_idx];
            byte_start_idx = byte_end_idx;
            index += 1;
            Some(Ok(ExtrinsicSignedExtension {
                bytes,
                ty_id,
                identifier: extension.identifier(),
<<<<<<< HEAD
                metadata: self.metadata.clone(),
                _marker: std::marker::PhantomData,
            }))
        })
    }

    fn find_by_name(&self, name: impl AsRef<str>) -> Option<ExtrinsicSignedExtension<'_, T>> {
        let signed_extension = self
            .iter()
            .find_map(|e| e.ok().filter(|e| e.name() == name.as_ref()))?;
        Some(signed_extension)
    }

    /// Searches through all signed extensions to find a specific one.
    /// If the Signed Extension is found, but decoding failed, `Some(Err(err))` is returned.
    pub fn find<S: SignedExtension<T>>(&self) -> Option<Result<S::Decoded, Error>> {
        let signed_extension = self.find_by_name(S::NAME)?;
        Some(signed_extension.as_type().map_err(Into::into))
    }

=======
                metadata,
            }))
        })
    }

>>>>>>> 1b88ebf7
    /// The tip of an extrinsic, extracted from the ChargeTransactionPayment or ChargeAssetTxPayment
    /// signed extension, depending on which is present.
    ///
    /// Returns `None` if  `tip` was not found or decoding failed.
    pub fn tip(&self) -> Option<u128> {
<<<<<<< HEAD
        // Note: the overhead of iterating twice should be negligible.
        let tip = self
            .find_by_name(<ChargeTransactionPayment as SignedExtension<T>>::NAME)
            .or_else(|| self.find_by_name(<ChargeAssetTxPayment as SignedExtension<T>>::NAME))?;
=======
        let tip = self.iter().find_map(|e| {
            e.ok().filter(|e| {
                e.name() == "ChargeTransactionPayment" || e.name() == "ChargeAssetTxPayment"
            })
        })?;
>>>>>>> 1b88ebf7

        // Note: ChargeAssetTxPayment might have addition information in it (asset_id).
        // But both should start with a compact encoded u128, so this decoding is fine.
        let tip = Compact::<u128>::decode(&mut tip.bytes()).ok()?.0;
        Some(tip)
    }

    /// The nonce of the account that submitted the extrinsic, extracted from the CheckNonce signed extension.
    ///
    /// Returns `None` if `nonce` was not found or decoding failed.
    pub fn nonce(&self) -> Option<u64> {
        let nonce = self
            .iter()
            .find_map(|e| e.ok().filter(|e| e.name() == "CheckNonce"))?;
        let nonce = Compact::<u64>::decode(&mut nonce.bytes()).ok()?.0;
        Some(nonce)
    }
}

/// A single signed extension
#[derive(Debug, Clone)]
<<<<<<< HEAD
pub struct ExtrinsicSignedExtension<'a, T: Config> {
    bytes: &'a [u8],
    ty_id: u32,
    identifier: &'a str,
    metadata: Metadata,
    _marker: std::marker::PhantomData<T>,
}

impl<'a, T: Config> ExtrinsicSignedExtension<'a, T> {
=======
pub struct ExtrinsicSignedExtension<'a> {
    bytes: &'a [u8],
    ty_id: u32,
    identifier: &'a str,
    metadata: &'a Metadata,
}

impl<'a> ExtrinsicSignedExtension<'a> {
>>>>>>> 1b88ebf7
    /// The bytes representing this signed extension.
    pub fn bytes(&self) -> &'a [u8] {
        self.bytes
    }

    /// The name of the signed extension.
    pub fn name(&self) -> &'a str {
        self.identifier
    }

    /// The type id of the signed extension.
    pub fn type_id(&self) -> u32 {
        self.ty_id
    }

<<<<<<< HEAD
    /// DecodedValueThunk representing the type of the extra of this signed extension.
    fn decoded(&self) -> Result<DecodedValueThunk, Error> {
        let decoded_value_thunk = DecodedValueThunk::decode_with_metadata(
            &mut &self.bytes[..],
            self.ty_id,
            &self.metadata,
        )?;
        Ok(decoded_value_thunk)
    }

    /// Signed Extension as a [`scale_value::Value`]
    pub fn value(&self) -> Result<DecodedValue, Error> {
        self.decoded()?.to_value()
    }

    /// Decodes the `extra` bytes of this Signed Extension into a static type.
    pub fn as_type<E: DecodeAsType>(&self) -> Result<E, Error> {
        self.decoded()?.as_type::<E>().map_err(Into::into)
=======
    /// Signed Extension as a [`scale_value::Value`]
    pub fn value(&self) -> Result<DecodedValue, Error> {
        let value =
            DecodedValue::decode_as_type(&mut &self.bytes[..], self.ty_id, self.metadata.types())?;

        Ok(value)
>>>>>>> 1b88ebf7
    }
}

#[cfg(test)]
mod tests {
    use super::*;
    use crate::{backend::RuntimeVersion, OfflineClient, PolkadotConfig};
    use assert_matches::assert_matches;
    use codec::{Decode, Encode};
    use frame_metadata::v15::{CustomMetadata, OuterEnums};
    use frame_metadata::{
        v15::{ExtrinsicMetadata, PalletCallMetadata, PalletMetadata, RuntimeMetadataV15},
        RuntimeMetadataPrefixed,
    };
    use primitive_types::H256;
    use scale_info::{meta_type, TypeInfo};
    use scale_value::Value;

    // Extrinsic needs to contain at least the generic type parameter "Call"
    // for the metadata to be valid.
    // The "Call" type from the metadata is used to decode extrinsics.
    #[allow(unused)]
    #[derive(TypeInfo)]
    struct ExtrinsicType<Address, Call, Signature, Extra> {
        pub signature: Option<(Address, Signature, Extra)>,
        pub function: Call,
    }

    // Because this type is used to decode extrinsics, we expect this to be a TypeDefVariant.
    // Each pallet must contain one single variant.
    #[allow(unused)]
    #[derive(
        Encode,
        Decode,
        TypeInfo,
        Clone,
        Debug,
        PartialEq,
        Eq,
        scale_encode::EncodeAsType,
        scale_decode::DecodeAsType,
    )]
    enum RuntimeCall {
        Test(Pallet),
    }

    // The calls of the pallet.
    #[allow(unused)]
    #[derive(
        Encode,
        Decode,
        TypeInfo,
        Clone,
        Debug,
        PartialEq,
        Eq,
        scale_encode::EncodeAsType,
        scale_decode::DecodeAsType,
    )]
    enum Pallet {
        #[allow(unused)]
        #[codec(index = 2)]
        TestCall {
            value: u128,
            signed: bool,
            name: String,
        },
    }

    #[allow(unused)]
    #[derive(
        Encode,
        Decode,
        TypeInfo,
        Clone,
        Debug,
        PartialEq,
        Eq,
        scale_encode::EncodeAsType,
        scale_decode::DecodeAsType,
    )]
    struct TestCallExtrinsic {
        value: u128,
        signed: bool,
        name: String,
    }

    impl StaticExtrinsic for TestCallExtrinsic {
        const PALLET: &'static str = "Test";
        const CALL: &'static str = "TestCall";
    }

    /// Build fake metadata consisting the types needed to represent an extrinsic.
    fn metadata() -> Metadata {
        let pallets = vec![PalletMetadata {
            name: "Test",
            storage: None,
            calls: Some(PalletCallMetadata {
                ty: meta_type::<Pallet>(),
            }),
            event: None,
            constants: vec![],
            error: None,
            index: 0,
            docs: vec![],
        }];

        let extrinsic = ExtrinsicMetadata {
            version: 4,
            signed_extensions: vec![],
            address_ty: meta_type::<()>(),
            call_ty: meta_type::<RuntimeCall>(),
            signature_ty: meta_type::<()>(),
            extra_ty: meta_type::<()>(),
        };

        let meta = RuntimeMetadataV15::new(
            pallets,
            extrinsic,
            meta_type::<()>(),
            vec![],
            OuterEnums {
                call_enum_ty: meta_type::<RuntimeCall>(),
                event_enum_ty: meta_type::<()>(),
                error_enum_ty: meta_type::<()>(),
            },
            CustomMetadata {
                map: Default::default(),
            },
        );
        let runtime_metadata: RuntimeMetadataPrefixed = meta.into();

        Metadata::new(runtime_metadata.try_into().unwrap())
    }

    /// Build an offline client to work with the test metadata.
    fn client(metadata: Metadata) -> OfflineClient<PolkadotConfig> {
        // Create the encoded extrinsic bytes.
        let rt_version = RuntimeVersion {
            spec_version: 1,
            transaction_version: 4,
        };
        let block_hash = H256::random();
        OfflineClient::new(block_hash, rt_version, metadata)
    }

    #[test]
    fn extrinsic_metadata_consistency() {
        let metadata = metadata();

        // Except our metadata to contain the registered types.
        let pallet = metadata.pallet_by_index(0).expect("pallet exists");
        let extrinsic = pallet
            .call_variant_by_index(2)
            .expect("metadata contains the RuntimeCall enum with this pallet");

        assert_eq!(pallet.name(), "Test");
        assert_eq!(&extrinsic.name, "TestCall");
    }

    #[test]
    fn insufficient_extrinsic_bytes() {
        let metadata = metadata();
        let client = client(metadata.clone());
        let ids = ExtrinsicPartTypeIds::new(&metadata).unwrap();

        // Decode with empty bytes.
        let result =
            ExtrinsicDetails::decode_from(1, &[], client, H256::random(), Default::default(), ids);
        assert_matches!(result.err(), Some(crate::Error::Codec(_)));
    }

    #[test]
    fn unsupported_version_extrinsic() {
        let metadata = metadata();
        let client = client(metadata.clone());
        let ids = ExtrinsicPartTypeIds::new(&metadata).unwrap();

        // Decode with invalid version.
        let result = ExtrinsicDetails::decode_from(
            1,
            &vec![3u8].encode(),
            client,
            H256::random(),
            Default::default(),
            ids,
        );

        assert_matches!(
            result.err(),
            Some(crate::Error::Block(
                crate::error::BlockError::UnsupportedVersion(3)
            ))
        );
    }

    #[test]
    fn statically_decode_extrinsic() {
        let metadata = metadata();
        let client = client(metadata.clone());
        let ids = ExtrinsicPartTypeIds::new(&metadata).unwrap();

        let tx = crate::tx::dynamic(
            "Test",
            "TestCall",
            vec![
                Value::u128(10),
                Value::bool(true),
                Value::string("SomeValue"),
            ],
        );
        let tx_encoded = client
            .tx()
            .create_unsigned(&tx)
            .expect("Valid dynamic parameters are provided");

        // Note: `create_unsigned` produces the extrinsic bytes by prefixing the extrinsic length.
        // The length is handled deserializing `ChainBlockExtrinsic`, therefore the first byte is not needed.
        let extrinsic = ExtrinsicDetails::decode_from(
            1,
            tx_encoded.encoded(),
            client,
            H256::random(),
            Default::default(),
            ids,
        )
        .expect("Valid extrinsic");

        assert!(!extrinsic.is_signed());

        assert_eq!(extrinsic.index(), 1);

        assert_eq!(extrinsic.pallet_index(), 0);
        assert_eq!(
            extrinsic
                .pallet_name()
                .expect("Valid metadata contains pallet name"),
            "Test"
        );

        assert_eq!(extrinsic.variant_index(), 2);
        assert_eq!(
            extrinsic
                .variant_name()
                .expect("Valid metadata contains variant name"),
            "TestCall"
        );

        // Decode the extrinsic to the root enum.
        let decoded_extrinsic = extrinsic
            .as_root_extrinsic::<RuntimeCall>()
            .expect("can decode extrinsic to root enum");

        assert_eq!(
            decoded_extrinsic,
            RuntimeCall::Test(Pallet::TestCall {
                value: 10,
                signed: true,
                name: "SomeValue".into(),
            })
        );

        // Decode the extrinsic to the extrinsic variant.
        let decoded_extrinsic = extrinsic
            .as_extrinsic::<TestCallExtrinsic>()
            .expect("can decode extrinsic to extrinsic variant")
            .expect("value cannot be None");

        assert_eq!(
            decoded_extrinsic,
            TestCallExtrinsic {
                value: 10,
                signed: true,
                name: "SomeValue".into(),
            }
        );
    }
}<|MERGE_RESOLUTION|>--- conflicted
+++ resolved
@@ -12,14 +12,10 @@
     Metadata,
 };
 
-<<<<<<< HEAD
 use crate::config::signed_extensions::{ChargeAssetTxPayment, ChargeTransactionPayment};
 use crate::config::SignedExtension;
 use crate::dynamic::{DecodedValue, DecodedValueThunk};
 use crate::metadata::DecodeWithMetadata;
-=======
-use crate::dynamic::DecodedValue;
->>>>>>> 1b88ebf7
 use crate::utils::strip_compact_prefix;
 use codec::{Compact, Decode};
 use derivative::Derivative;
@@ -373,21 +369,13 @@
     }
 
     /// Returns `None` if the extrinsic is not signed.
-<<<<<<< HEAD
     pub fn signed_extensions(&self) -> Option<ExtrinsicSignedExtensions<'_, T>> {
-=======
-    pub fn signed_extensions(&self) -> Option<ExtrinsicSignedExtensions<'_>> {
->>>>>>> 1b88ebf7
         let signed = self.signed_details.as_ref()?;
         let extra_bytes = &self.bytes[signed.signature_end_idx..signed.extra_end_idx];
         Some(ExtrinsicSignedExtensions {
             bytes: extra_bytes,
-<<<<<<< HEAD
             metadata: self.metadata.clone(),
             _marker: std::marker::PhantomData,
-=======
-            metadata: &self.metadata,
->>>>>>> 1b88ebf7
         })
     }
 
@@ -621,7 +609,6 @@
 
 /// The signed extensions of an extrinsic.
 #[derive(Debug, Clone)]
-<<<<<<< HEAD
 pub struct ExtrinsicSignedExtensions<'a, T: Config> {
     bytes: &'a [u8],
     metadata: Metadata,
@@ -635,21 +622,6 @@
         let signed_extension_types = self.metadata.extrinsic().signed_extensions();
         let num_signed_extensions = signed_extension_types.len();
         let bytes = self.bytes;
-=======
-pub struct ExtrinsicSignedExtensions<'a> {
-    bytes: &'a [u8],
-    metadata: &'a Metadata,
-}
-
-impl<'a> ExtrinsicSignedExtensions<'a> {
-    /// Returns an iterator over each of the signed extension details of the extrinsic.
-    /// If the decoding of any signed extension fails, an error item is yielded and the iterator stops.
-    pub fn iter(&self) -> impl Iterator<Item = Result<ExtrinsicSignedExtension<'a>, Error>> {
-        let signed_extension_types = self.metadata.extrinsic().signed_extensions();
-        let num_signed_extensions = signed_extension_types.len();
-        let bytes = self.bytes;
-        let metadata = self.metadata;
->>>>>>> 1b88ebf7
         let mut index = 0;
         let mut byte_start_idx = 0;
 
@@ -664,11 +636,7 @@
             if let Err(err) = scale_decode::visitor::decode_with_visitor(
                 cursor,
                 ty_id,
-<<<<<<< HEAD
                 self.metadata.types(),
-=======
-                metadata.types(),
->>>>>>> 1b88ebf7
                 scale_decode::visitor::IgnoreVisitor,
             )
             .map_err(|e| Error::Decode(e.into()))
@@ -684,7 +652,6 @@
                 bytes,
                 ty_id,
                 identifier: extension.identifier(),
-<<<<<<< HEAD
                 metadata: self.metadata.clone(),
                 _marker: std::marker::PhantomData,
             }))
@@ -705,30 +672,15 @@
         Some(signed_extension.as_type().map_err(Into::into))
     }
 
-=======
-                metadata,
-            }))
-        })
-    }
-
->>>>>>> 1b88ebf7
     /// The tip of an extrinsic, extracted from the ChargeTransactionPayment or ChargeAssetTxPayment
     /// signed extension, depending on which is present.
     ///
     /// Returns `None` if  `tip` was not found or decoding failed.
     pub fn tip(&self) -> Option<u128> {
-<<<<<<< HEAD
         // Note: the overhead of iterating twice should be negligible.
         let tip = self
             .find_by_name(<ChargeTransactionPayment as SignedExtension<T>>::NAME)
             .or_else(|| self.find_by_name(<ChargeAssetTxPayment as SignedExtension<T>>::NAME))?;
-=======
-        let tip = self.iter().find_map(|e| {
-            e.ok().filter(|e| {
-                e.name() == "ChargeTransactionPayment" || e.name() == "ChargeAssetTxPayment"
-            })
-        })?;
->>>>>>> 1b88ebf7
 
         // Note: ChargeAssetTxPayment might have addition information in it (asset_id).
         // But both should start with a compact encoded u128, so this decoding is fine.
@@ -750,7 +702,6 @@
 
 /// A single signed extension
 #[derive(Debug, Clone)]
-<<<<<<< HEAD
 pub struct ExtrinsicSignedExtension<'a, T: Config> {
     bytes: &'a [u8],
     ty_id: u32,
@@ -760,16 +711,6 @@
 }
 
 impl<'a, T: Config> ExtrinsicSignedExtension<'a, T> {
-=======
-pub struct ExtrinsicSignedExtension<'a> {
-    bytes: &'a [u8],
-    ty_id: u32,
-    identifier: &'a str,
-    metadata: &'a Metadata,
-}
-
-impl<'a> ExtrinsicSignedExtension<'a> {
->>>>>>> 1b88ebf7
     /// The bytes representing this signed extension.
     pub fn bytes(&self) -> &'a [u8] {
         self.bytes
@@ -785,7 +726,6 @@
         self.ty_id
     }
 
-<<<<<<< HEAD
     /// DecodedValueThunk representing the type of the extra of this signed extension.
     fn decoded(&self) -> Result<DecodedValueThunk, Error> {
         let decoded_value_thunk = DecodedValueThunk::decode_with_metadata(
@@ -798,20 +738,12 @@
 
     /// Signed Extension as a [`scale_value::Value`]
     pub fn value(&self) -> Result<DecodedValue, Error> {
-        self.decoded()?.to_value()
+        self.decoded()?.to_value() metadata: Metadata,
     }
 
     /// Decodes the `extra` bytes of this Signed Extension into a static type.
     pub fn as_type<E: DecodeAsType>(&self) -> Result<E, Error> {
         self.decoded()?.as_type::<E>().map_err(Into::into)
-=======
-    /// Signed Extension as a [`scale_value::Value`]
-    pub fn value(&self) -> Result<DecodedValue, Error> {
-        let value =
-            DecodedValue::decode_as_type(&mut &self.bytes[..], self.ty_id, self.metadata.types())?;
-
-        Ok(value)
->>>>>>> 1b88ebf7
     }
 }
 
