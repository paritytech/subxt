// Copyright 2019-2023 Parity Technologies (UK) Ltd.
// This file is dual-licensed as Apache-2.0 or GPL-3.0.
// see LICENSE for license details.

use super::follow_stream::FollowStream;
use super::UnstableRpcMethods;
use crate::backend::unstable::rpc_methods::{
    BestBlockChanged, Finalized, FollowEvent, Initialized, NewBlock,
};
use crate::config::{BlockHash, Config};
use crate::error::Error;
use futures::stream::{FuturesUnordered, Stream, StreamExt};
use std::collections::{HashMap, HashSet};
use std::future::Future;
use std::pin::Pin;
use std::sync::{Arc, Mutex};
use std::task::{Context, Poll, Waker};

/// The type of stream item.
pub use super::follow_stream::FollowStreamMsg;

/// A `Stream` which builds on `FollowStream`, and handles pinning. It replaces any block hash seen in
/// the follow events with a `BlockRef` which, when all clones are dropped, will lead to an "unpin" call
/// for that block hash being queued. It will also automatically unpin any blocks that exceed a given max
/// age, to try and prevent the underlying stream from ending (and _all_ blocks from being unpinned as a
/// result). Put simply, it tries to keep every block pinned as long as possible until the block is no longer
/// used anywhere.
#[derive(Debug)]
pub struct FollowStreamUnpin<Hash: BlockHash> {
    // The underlying stream of events.
    inner: FollowStream<Hash>,
    // A method to call to unpin a block, given a block hash and a subscription ID.
    unpin_method: UnpinMethodHolder<Hash>,
    // Futures for sending unpin events that we'll poll to completion as
    // part of polling the stream as a whole.
    unpin_futs: FuturesUnordered<UnpinFut>,
    // Each new finalized block increments this. Allows us to track
    // the age of blocks so that we can unpin old ones.
    rel_block_num: usize,
    // The latest ID of the FollowStream subscription, which we can use
    // to unpin blocks.
    subscription_id: Option<Arc<str>>,
    // The longest period a block can be pinned for.
    max_block_life: usize,
    // The currently seen and pinned blocks.
    pinned: HashMap<Hash, PinnedDetails<Hash>>,
    // Shared state about blocks we've flagged to unpin from elsewhere
    unpin_flags: UnpinFlags<Hash>,
}

// Just a wrapper to make implementing debug on the whole thing easier.
struct UnpinMethodHolder<Hash>(UnpinMethod<Hash>);
impl<Hash> std::fmt::Debug for UnpinMethodHolder<Hash> {
    fn fmt(&self, f: &mut std::fmt::Formatter<'_>) -> std::fmt::Result {
        write!(
            f,
            "UnpinMethodHolder(Box<dyn FnMut(Hash, Arc<str>) -> UnpinFut>)"
        )
    }
}

/// The type of the unpin method that we need to provide.
pub type UnpinMethod<Hash> = Box<dyn FnMut(Hash, Arc<str>) -> UnpinFut + Send>;

/// The future returned from [`UnpinMethod`].
pub type UnpinFut = Pin<Box<dyn Future<Output = ()> + Send + 'static>>;

impl<Hash: BlockHash> std::marker::Unpin for FollowStreamUnpin<Hash> {}

impl<Hash: BlockHash> Stream for FollowStreamUnpin<Hash> {
    type Item = Result<FollowStreamMsg<BlockRef<Hash>>, Error>;

    fn poll_next(mut self: Pin<&mut Self>, cx: &mut Context<'_>) -> Poll<Option<Self::Item>> {
        let mut this = self.as_mut();

        loop {
            // Poll the unpin tasks while they are completing. if we get back None, then
            // no tasks in the list, and if pending, we'll be woken when we can poll again.
            if let Poll::Ready(Some(())) = this.unpin_futs.poll_next_unpin(cx) {
                continue;
            };

            // Poll the inner stream for the next event.
            let Poll::Ready(ev) = this.inner.poll_next_unpin(cx) else {
                return Poll::Pending;
            };

            // No more progress to be made if inner stream done.
            let Some(ev) = ev else {
                return Poll::Ready(None);
            };

            // Error? just return it and do nothing further.
            let ev = match ev {
                Ok(ev) => ev,
                Err(e) => {
                    return Poll::Ready(Some(Err(e)));
                }
            };

            // React to any actual FollowEvent we get back.
            let ev = match ev {
                FollowStreamMsg::Ready(subscription_id) => {
                    // update the subscription ID we'll use to unpin things.
                    this.subscription_id = Some(subscription_id.clone().into());

                    FollowStreamMsg::Ready(subscription_id)
                }
                FollowStreamMsg::Event(FollowEvent::Initialized(details)) => {
                    // The first finalized block gets the starting block_num.
                    let rel_block_num = this.rel_block_num;
                    // Pin this block, but note that it can be unpinned any time since it won't show up again (except
                    // as a parent block, which we are ignoring at the moment).
                    let block_ref =
                        this.pin_unpinnable_block_at(rel_block_num, details.finalized_block_hash);

                    FollowStreamMsg::Event(FollowEvent::Initialized(Initialized {
                        finalized_block_hash: block_ref,
                        finalized_block_runtime: details.finalized_block_runtime,
                    }))
                }
                FollowStreamMsg::Event(FollowEvent::NewBlock(details)) => {
                    // One bigger than our parent, and if no parent seen (maybe it was
                    // unpinned already), then one bigger than the last finalized block num
                    // as a best guess.
                    let parent_rel_block_num = this
                        .pinned
                        .get(&details.parent_block_hash)
                        .map(|p| p.rel_block_num)
                        .unwrap_or(this.rel_block_num);

                    let block_ref = this.pin_block_at(parent_rel_block_num + 1, details.block_hash);
                    let parent_block_ref =
                        this.pin_block_at(parent_rel_block_num, details.parent_block_hash);

                    FollowStreamMsg::Event(FollowEvent::NewBlock(NewBlock {
                        block_hash: block_ref,
                        parent_block_hash: parent_block_ref,
                        new_runtime: details.new_runtime,
                    }))
                }
                FollowStreamMsg::Event(FollowEvent::BestBlockChanged(details)) => {
                    // We expect this block to already exist, so it'll keep its existing block_num,
                    // but worst case it'll just get the current finalized block_num + 1.
                    let rel_block_num = this.rel_block_num + 1;
                    let block_ref = this.pin_block_at(rel_block_num, details.best_block_hash);

                    FollowStreamMsg::Event(FollowEvent::BestBlockChanged(BestBlockChanged {
                        best_block_hash: block_ref,
                    }))
                }
                FollowStreamMsg::Event(FollowEvent::Finalized(details)) => {
                    let finalized_block_refs: Vec<_> = details
                        .finalized_block_hashes
                        .into_iter()
                        .enumerate()
                        .map(|(idx, hash)| {
                            // These blocks _should_ exist already and so will have a known block num,
                            // but if they don't, we just increment the num from the last finalized block
                            // we saw, which should be accurate.
                            //
                            // `pin_unpinnable_block_at` indicates that the block will not show up in future events
                            // (They will show up as a parent block, but we don't care about that right now).
                            let rel_block_num = this.rel_block_num + idx + 1;
                            this.pin_unpinnable_block_at(rel_block_num, hash)
                        })
                        .collect();

                    // Our relative block height is increased by however many finalized
                    // blocks we've seen.
                    this.rel_block_num += finalized_block_refs.len();

                    let pruned_block_refs: Vec<_> = details
                        .pruned_block_hashes
                        .into_iter()
                        .map(|hash| {
                            // We should know about these, too, and if not we set their age to last_finalized + 1.
                            //
                            // `pin_unpinnable_block_at` indicates that the block will not show up in future events.
                            let rel_block_num = this.rel_block_num + 1;
                            this.pin_unpinnable_block_at(rel_block_num, hash)
                        })
                        .collect();

                    // At this point, we also check to see which blocks we should submit unpin events
                    // for. We will unpin:
                    // - Any block that's older than the max age.
                    // - Any block that has no references left (ie has been dropped) that _also_ has
                    //   showed up in the pruned list in a finalized event (so it will never be in another event).
                    this.unpin_blocks(cx.waker());

                    FollowStreamMsg::Event(FollowEvent::Finalized(Finalized {
                        finalized_block_hashes: finalized_block_refs,
                        pruned_block_hashes: pruned_block_refs,
                    }))
                }
                FollowStreamMsg::Event(FollowEvent::Stop) => {
                    // clear out "old" things that are no longer applicable since
                    // the subscription has ended (a new one will be created under the hood, at
                    // which point we'll get given a new subscription ID.
                    this.subscription_id = None;
                    this.pinned.clear();
                    this.unpin_futs.clear();
                    this.unpin_flags.lock().unwrap().clear();
                    this.rel_block_num = 0;

                    FollowStreamMsg::Event(FollowEvent::Stop)
                }
                // These events aren't interesting; we just forward them on:
                FollowStreamMsg::Event(FollowEvent::OperationBodyDone(details)) => {
                    FollowStreamMsg::Event(FollowEvent::OperationBodyDone(details))
                }
                FollowStreamMsg::Event(FollowEvent::OperationCallDone(details)) => {
                    FollowStreamMsg::Event(FollowEvent::OperationCallDone(details))
                }
                FollowStreamMsg::Event(FollowEvent::OperationStorageItems(details)) => {
                    FollowStreamMsg::Event(FollowEvent::OperationStorageItems(details))
                }
                FollowStreamMsg::Event(FollowEvent::OperationWaitingForContinue(details)) => {
                    FollowStreamMsg::Event(FollowEvent::OperationWaitingForContinue(details))
                }
                FollowStreamMsg::Event(FollowEvent::OperationStorageDone(details)) => {
                    FollowStreamMsg::Event(FollowEvent::OperationStorageDone(details))
                }
                FollowStreamMsg::Event(FollowEvent::OperationInaccessible(details)) => {
                    FollowStreamMsg::Event(FollowEvent::OperationInaccessible(details))
                }
                FollowStreamMsg::Event(FollowEvent::OperationError(details)) => {
                    FollowStreamMsg::Event(FollowEvent::OperationError(details))
                }
            };

            // Return our event.
            return Poll::Ready(Some(Ok(ev)));
        }
    }
}

impl<Hash: BlockHash> FollowStreamUnpin<Hash> {
    /// Create a new [`FollowStreamUnpin`].
    pub fn new(
        follow_stream: FollowStream<Hash>,
        unpin_method: UnpinMethod<Hash>,
        max_block_life: usize,
    ) -> Self {
        Self {
            inner: follow_stream,
            unpin_method: UnpinMethodHolder(unpin_method),
            max_block_life,
            pinned: Default::default(),
            subscription_id: None,
            rel_block_num: 0,
            unpin_flags: Default::default(),
            unpin_futs: Default::default(),
        }
    }

    /// Create a new [`FollowStreamUnpin`] given the RPC methods.
    pub fn from_methods<T: Config>(
        follow_stream: FollowStream<T::Hash>,
        methods: UnstableRpcMethods<T>,
        max_block_life: usize,
    ) -> FollowStreamUnpin<T::Hash> {
        let unpin_method = Box::new(move |hash: T::Hash, sub_id: Arc<str>| {
            let methods = methods.clone();
            let fut: UnpinFut = Box::pin(async move {
                // We ignore any errors trying to unpin at the moment.
                let _ = methods.chainhead_unstable_unpin(&sub_id, hash).await;
            });
            fut
        });

        FollowStreamUnpin::new(follow_stream, unpin_method, max_block_life)
    }

    /// Is the block hash currently pinned.
    pub fn is_pinned(&self, hash: &Hash) -> bool {
        self.pinned.contains_key(hash)
    }

    /// Pin a block, or return the reference to an already-pinned block. If the block has been registered to
    /// be unpinned, we'll clear those flags, so that it won't be unpinned. If the unpin request has already
    /// been sent though, then the block will be unpinned.
    fn pin_block_at(&mut self, rel_block_num: usize, hash: Hash) -> BlockRef<Hash> {
        self.pin_block_at_setting_unpinnable_flag(rel_block_num, hash, false)
    }

    /// Pin a block, or return the reference to an already-pinned block.
    ///
    /// This is the same as [`Self::pin_block_at`], except that it also marks the block as being unpinnable now,
    /// which should be done for any block that will no longer be seen in future events.
    fn pin_unpinnable_block_at(&mut self, rel_block_num: usize, hash: Hash) -> BlockRef<Hash> {
        self.pin_block_at_setting_unpinnable_flag(rel_block_num, hash, true)
    }

    fn pin_block_at_setting_unpinnable_flag(
        &mut self,
        rel_block_num: usize,
        hash: Hash,
        can_be_unpinned: bool,
    ) -> BlockRef<Hash> {
        let entry = self
            .pinned
            .entry(hash)
            // If there's already an entry, then clear any unpin_flags and update the
            // can_be_unpinned status (this can become true but cannot become false again
            // once true).
            .and_modify(|entry| {
                entry.can_be_unpinned = entry.can_be_unpinned || can_be_unpinned;
                self.unpin_flags.lock().unwrap().remove(&hash);
            })
            // If there's not an entry already, make one and return it.
            .or_insert_with(|| PinnedDetails {
                rel_block_num,
                block_ref: BlockRef {
                    inner: Arc::new(BlockRefInner {
                        hash,
                        unpin_flags: self.unpin_flags.clone(),
                    }),
                },
                can_be_unpinned,
            });

        entry.block_ref.clone()
    }

    /// Unpin any blocks that are either too old, or have the unpin flag set and are old enough.
    fn unpin_blocks(&mut self, waker: &Waker) {
        let mut unpin_flags = self.unpin_flags.lock().unwrap();
        let rel_block_num = self.rel_block_num;

        // If we asked to unpin and there was no subscription_id, then there's nothing we can do,
        // and nothing will need unpinning now anyway.
        let Some(sub_id) = &self.subscription_id else {
            return;
        };

        let mut blocks_to_unpin = vec![];
        for (hash, details) in &self.pinned {
            if rel_block_num.saturating_sub(details.rel_block_num) >= self.max_block_life
                || (unpin_flags.contains(hash) && details.can_be_unpinned)
            {
                // The block is too old, or it's been flagged to be unpinned and won't be in a future
                // backend event, so we can unpin it for real now.
                blocks_to_unpin.push(*hash);
                // Clear it from our unpin flags if present so that we don't try to unpin it again.
                unpin_flags.remove(hash);
            }
        }

        // Release our lock on unpin_flags ASAP.
        drop(unpin_flags);

        // No need to call the waker etc if nothing to do:
        if blocks_to_unpin.is_empty() {
            return;
        }

        for hash in blocks_to_unpin {
            self.pinned.remove(&hash);
            let fut = (self.unpin_method.0)(hash, sub_id.clone());
            self.unpin_futs.push(fut);
        }

        // Any new futures pushed above need polling to start. We could
        // just wait for the next stream event, but let's wake the task to
        // have it polled sooner, just in case it's slow to receive things.
        waker.wake_by_ref();
    }
}

// The set of block hashes that can be unpinned when ready.
// BlockRefs write to this when they are dropped.
type UnpinFlags<Hash> = Arc<Mutex<HashSet<Hash>>>;

#[derive(Debug)]
struct PinnedDetails<Hash: BlockHash> {
    /// How old is the block?
    rel_block_num: usize,
    /// A block ref we can hand out to keep blocks pinned.
    /// Because we store one here until it's unpinned, the live count
    /// will only drop to 1 when no external refs are left.
    block_ref: BlockRef<Hash>,
    /// Has this block showed up in the list of pruned blocks, or has it
    /// been finalized? In this case, it can now been pinned as it won't
    /// show up again in future events (except as a "parent block" of some
    /// new block, which we're currently ignoring).
    can_be_unpinned: bool,
}

/// All blocks reported will be wrapped in this.
#[derive(Debug, Clone)]
pub struct BlockRef<Hash: BlockHash> {
    inner: Arc<BlockRefInner<Hash>>,
}

#[derive(Debug)]
struct BlockRefInner<Hash> {
    hash: Hash,
    unpin_flags: UnpinFlags<Hash>,
}

impl<Hash: BlockHash> BlockRef<Hash> {
    /// For testing purposes only, create a BlockRef from a hash
    /// that isn't pinned.
    #[cfg(test)]
    pub fn new(hash: Hash) -> Self {
        BlockRef {
            inner: Arc::new(BlockRefInner {
                hash,
                unpin_flags: Default::default(),
            }),
        }
    }

    /// Return the hash for this block.
    pub fn hash(&self) -> Hash {
        self.inner.hash
    }
}

impl<Hash: BlockHash> PartialEq for BlockRef<Hash> {
    fn eq(&self, other: &Self) -> bool {
        self.inner.hash == other.inner.hash
    }
}

impl<Hash: BlockHash> PartialEq<Hash> for BlockRef<Hash> {
    fn eq(&self, other: &Hash) -> bool {
        &self.inner.hash == other
    }
}

impl<Hash: BlockHash> Drop for BlockRef<Hash> {
    fn drop(&mut self) {
        // PinnedDetails keeps one ref, so if this is the second ref, it's the
        // only "external" one left and we should ask to unpin it now. if it's
        // the only ref remaining, it means that it's already been unpinned, so
        // nothing to do here anyway.
        if Arc::strong_count(&self.inner) == 2 {
            if let Ok(mut unpin_flags) = self.inner.unpin_flags.lock() {
                unpin_flags.insert(self.inner.hash);
            }
        }
    }
}

#[cfg(test)]
pub(super) mod test_utils {
    use super::super::follow_stream::{test_utils::test_stream_getter, FollowStream};
    use super::*;
    use crate::config::substrate::H256;

    pub type UnpinRx<Hash> = std::sync::mpsc::Receiver<(Hash, Arc<str>)>;

    /// Get a `FolowStreamUnpin` from an iterator over events.
    pub fn test_unpin_stream_getter<Hash, F, I>(
        events: F,
        max_life: usize,
    ) -> (FollowStreamUnpin<Hash>, UnpinRx<Hash>)
    where
        Hash: BlockHash + 'static,
        F: Fn() -> I + Send + 'static,
        I: IntoIterator<Item = Result<FollowEvent<Hash>, Error>>,
    {
        // Unpin requests will come here so that we can look out for them.
        let (unpin_tx, unpin_rx) = std::sync::mpsc::channel();

        let follow_stream = FollowStream::new(test_stream_getter(events));
        let unpin_method: UnpinMethod<Hash> = Box::new(move |hash, sub_id| {
            unpin_tx.send((hash, sub_id)).unwrap();
            Box::pin(std::future::ready(()))
        });

        let follow_unpin = FollowStreamUnpin::new(follow_stream, unpin_method, max_life);
        (follow_unpin, unpin_rx)
    }

    /// Assert that the unpinned blocks sent from the `UnpinRx` channel match the items given.
    pub fn assert_from_unpin_rx<Hash: BlockHash + 'static>(
        unpin_rx: &UnpinRx<Hash>,
        items: impl IntoIterator<Item = Hash>,
    ) {
        let expected_hashes = HashSet::<Hash>::from_iter(items);
        for i in 0..expected_hashes.len() {
            let Ok((hash, _)) = unpin_rx.try_recv() else {
                panic!("Another unpin event is expected, but failed to pull item {i} from channel");
            };
            assert!(
                expected_hashes.contains(&hash),
                "Hash {hash:?} was unpinned, but is not expected to have been"
            );
        }
    }

    /// An initialized event containing a BlockRef (useful for comparisons)
    pub fn ev_initialized_ref(n: u64) -> FollowEvent<BlockRef<H256>> {
        FollowEvent::Initialized(Initialized {
            finalized_block_hash: BlockRef::new(H256::from_low_u64_le(n)),
            finalized_block_runtime: None,
        })
    }

    /// A new block event containing a BlockRef (useful for comparisons)
    pub fn ev_new_block_ref(parent: u64, n: u64) -> FollowEvent<BlockRef<H256>> {
        FollowEvent::NewBlock(NewBlock {
            parent_block_hash: BlockRef::new(H256::from_low_u64_le(parent)),
            block_hash: BlockRef::new(H256::from_low_u64_le(n)),
            new_runtime: None,
        })
    }

    /// A best block event containing a BlockRef (useful for comparisons)
    pub fn ev_best_block_ref(n: u64) -> FollowEvent<BlockRef<H256>> {
        FollowEvent::BestBlockChanged(BestBlockChanged {
            best_block_hash: BlockRef::new(H256::from_low_u64_le(n)),
        })
    }

    /// A finalized event containing a BlockRef (useful for comparisons)
    pub fn ev_finalized_ref(ns: impl IntoIterator<Item = u64>) -> FollowEvent<BlockRef<H256>> {
        FollowEvent::Finalized(Finalized {
            finalized_block_hashes: ns
                .into_iter()
                .map(|h| BlockRef::new(H256::from_low_u64_le(h)))
                .collect(),
            pruned_block_hashes: vec![],
        })
    }
}

#[cfg(test)]
mod test {
    use super::super::follow_stream::test_utils::{
        ev_best_block, ev_finalized, ev_initialized, ev_new_block,
    };
    use super::test_utils::{assert_from_unpin_rx, ev_new_block_ref, test_unpin_stream_getter};
    use super::*;
    use crate::config::substrate::H256;

    #[tokio::test]
    async fn hands_back_blocks() {
        let (follow_unpin, _) = test_unpin_stream_getter(
            || {
                [
                    Ok(ev_new_block(0, 1)),
                    Ok(ev_new_block(1, 2)),
                    Ok(ev_new_block(2, 3)),
                    Err(Error::Other("ended".to_owned())),
                ]
            },
            10,
        );

        let out: Vec<_> = follow_unpin
            .filter_map(|e| async move { e.ok() })
            .collect()
            .await;

        assert_eq!(
            out,
            vec![
                FollowStreamMsg::Ready("sub_id_0".into()),
                FollowStreamMsg::Event(ev_new_block_ref(0, 1)),
                FollowStreamMsg::Event(ev_new_block_ref(1, 2)),
                FollowStreamMsg::Event(ev_new_block_ref(2, 3)),
            ]
        );
    }

    #[tokio::test]
    async fn unpins_initialized_block() {
        let (mut follow_unpin, unpin_rx) = test_unpin_stream_getter(
            || {
                [
                    Ok(ev_initialized(0)),
                    Ok(ev_finalized([1], [])),
                    Err(Error::Other("ended".to_owned())),
                ]
            },
            3,
        );

        let _r = follow_unpin.next().await.unwrap().unwrap();

        // Drop the initialized block:
        let i0 = follow_unpin.next().await.unwrap().unwrap();
        drop(i0);

        // Let a finalization event occur.
        let _f1 = follow_unpin.next().await.unwrap().unwrap();

        // Now, initialized block should be unpinned.
        assert_from_unpin_rx(&unpin_rx, [H256::from_low_u64_le(0)]);
        assert!(!follow_unpin.is_pinned(&H256::from_low_u64_le(0)));
    }

    #[tokio::test]
    async fn unpins_old_blocks() {
        let (mut follow_unpin, unpin_rx) = test_unpin_stream_getter(
            || {
                [
                    Ok(ev_initialized(0)),
                    Ok(ev_finalized([1], [])),
                    Ok(ev_finalized([2], [])),
                    Ok(ev_finalized([3], [])),
                    Ok(ev_finalized([4], [])),
                    Ok(ev_finalized([5], [])),
                    Err(Error::Other("ended".to_owned())),
                ]
            },
            3,
        );

        let _r = follow_unpin.next().await.unwrap().unwrap();
        let _i0 = follow_unpin.next().await.unwrap().unwrap();
        unpin_rx.try_recv().expect_err("nothing unpinned yet");
        let _f1 = follow_unpin.next().await.unwrap().unwrap();
        unpin_rx.try_recv().expect_err("nothing unpinned yet");
        let _f2 = follow_unpin.next().await.unwrap().unwrap();
        unpin_rx.try_recv().expect_err("nothing unpinned yet");
        let _f3 = follow_unpin.next().await.unwrap().unwrap();

        // Max age is 3, so after block 3 finalized, block 0 becomes too old and is unpinned.
        assert_from_unpin_rx(&unpin_rx, [H256::from_low_u64_le(0)]);

        let _f4 = follow_unpin.next().await.unwrap().unwrap();

        // Block 1 is now too old and is unpinned.
        assert_from_unpin_rx(&unpin_rx, [H256::from_low_u64_le(1)]);

        let _f5 = follow_unpin.next().await.unwrap().unwrap();

        // Block 2 is now too old and is unpinned.
        assert_from_unpin_rx(&unpin_rx, [H256::from_low_u64_le(2)]);
    }

    #[tokio::test]
    async fn dropped_new_blocks_should_not_get_unpinned_until_finalization() {
        let (mut follow_unpin, unpin_rx) = test_unpin_stream_getter(
            || {
                [
                    Ok(ev_initialized(0)),
                    Ok(ev_new_block(0, 1)),
                    Ok(ev_new_block(1, 2)),
                    Ok(ev_finalized([1], [])),
                    Ok(ev_finalized([2], [])),
                    Err(Error::Other("ended".to_owned())),
                ]
            },
            10,
        );

        let _r = follow_unpin.next().await.unwrap().unwrap();
        let _i0 = follow_unpin.next().await.unwrap().unwrap();

        let n1 = follow_unpin.next().await.unwrap().unwrap();
        drop(n1);
        let n2 = follow_unpin.next().await.unwrap().unwrap();
        drop(n2);

        // New blocks dropped but still pinned:
        assert!(follow_unpin.is_pinned(&H256::from_low_u64_le(1)));
        assert!(follow_unpin.is_pinned(&H256::from_low_u64_le(2)));

        let f1 = follow_unpin.next().await.unwrap().unwrap();
        drop(f1);

        // After block 1 finalized, both blocks are still pinned because:
        // - block 1 was handed back in the finalized event, so will be unpinned next time.
        // - block 2 wasn't mentioned in the finalized event, so should not have been unpinned yet.
        assert!(follow_unpin.is_pinned(&H256::from_low_u64_le(1)));
        assert!(follow_unpin.is_pinned(&H256::from_low_u64_le(2)));

        let f2 = follow_unpin.next().await.unwrap().unwrap();
        drop(f2);

        // After block 2 finalized, block 1 can be unpinned finally, but block 2 needs to wait one more event.
        assert!(!follow_unpin.is_pinned(&H256::from_low_u64_le(1)));
        assert!(follow_unpin.is_pinned(&H256::from_low_u64_le(2)));
        assert_from_unpin_rx(&unpin_rx, [H256::from_low_u64_le(1)]);
    }

    #[tokio::test]
    async fn dropped_new_blocks_should_not_get_unpinned_until_pruned() {
        let (mut follow_unpin, unpin_rx) = test_unpin_stream_getter(
            || {
                [
                    Ok(ev_initialized(0)),
                    Ok(ev_new_block(0, 1)),
                    Ok(ev_new_block(1, 2)),
                    Ok(ev_new_block(1, 3)),
                    Ok(ev_finalized([1], [])),
                    Ok(ev_finalized([2], [3])),
                    Ok(ev_finalized([4], [])),
                    Err(Error::Other("ended".to_owned())),
                ]
            },
            10,
        );

        let _r = follow_unpin.next().await.unwrap().unwrap();
        let _i0 = follow_unpin.next().await.unwrap().unwrap();

        let n1 = follow_unpin.next().await.unwrap().unwrap();
        drop(n1);
        let n2 = follow_unpin.next().await.unwrap().unwrap();
        drop(n2);
        let n3 = follow_unpin.next().await.unwrap().unwrap();
        drop(n3);

        let f1 = follow_unpin.next().await.unwrap().unwrap();
        drop(f1);

        // After block 1 is finalized, everything is still pinned because the finalization event
        // itself returns 1, and 2/3 aren't finalized or pruned yet.
        assert!(follow_unpin.is_pinned(&H256::from_low_u64_le(1)));
        assert!(follow_unpin.is_pinned(&H256::from_low_u64_le(2)));
        assert!(follow_unpin.is_pinned(&H256::from_low_u64_le(3)));

        let f2 = follow_unpin.next().await.unwrap().unwrap();
        drop(f2);

<<<<<<< HEAD
        // Confirm that 0 and 2 are still pinned and that 1 isn't.
=======
        // After the next finalization event, block 1 can finally be unpinned since it was Finalized
        // last event _and_ is no longer handed back anywhere. 2 and 3 should still be pinned.
>>>>>>> 55334354
        assert!(!follow_unpin.is_pinned(&H256::from_low_u64_le(1)));
        assert!(follow_unpin.is_pinned(&H256::from_low_u64_le(2)));
        assert!(follow_unpin.is_pinned(&H256::from_low_u64_le(3)));
        assert_from_unpin_rx(&unpin_rx, [H256::from_low_u64_le(1)]);

        let f4 = follow_unpin.next().await.unwrap().unwrap();
        drop(f4);

        // After some other finalized event, we are now allowed to ditch the previously pruned and
        // finalized blocks 2 and 3.
        assert!(!follow_unpin.is_pinned(&H256::from_low_u64_le(2)));
        assert!(!follow_unpin.is_pinned(&H256::from_low_u64_le(3)));
        assert_from_unpin_rx(
            &unpin_rx,
            [H256::from_low_u64_le(2), H256::from_low_u64_le(3)],
        );
    }

    #[tokio::test]
    async fn never_unpin_new_block_before_finalized() {
        // Ensure that if we drop a new block; the pinning is still active until the block is finalized.
        let (mut follow_unpin, unpin_rx) = test_unpin_stream_getter(
            || {
                [
                    Ok(ev_initialized(0)),
                    Ok(ev_new_block(0, 1)),
                    Ok(ev_new_block(1, 2)),
                    Ok(ev_best_block(1)),
                    Ok(ev_finalized([1], [])),
                    Ok(ev_finalized([2], [])),
                    Err(Error::Other("ended".to_owned())),
                ]
            },
            10,
        );

        let _r = follow_unpin.next().await.unwrap().unwrap();

        // drop initialised block 0 and new block 1 and new block 2.
        let i0 = follow_unpin.next().await.unwrap().unwrap();
        drop(i0);
        let n1 = follow_unpin.next().await.unwrap().unwrap();
        drop(n1);
        let n2 = follow_unpin.next().await.unwrap().unwrap();
        drop(n2);
        let b1 = follow_unpin.next().await.unwrap().unwrap();
        drop(b1);

        // Nothing unpinned yet!
        unpin_rx.try_recv().expect_err("nothing unpinned yet");

        let f1 = follow_unpin.next().await.unwrap().unwrap();
        drop(f1);

        // After finalization, block 1 is now ready to be unpinned (it won't be seen again),
        // but isn't actually unpinned yet (because it was just handed back in f1). Block 0
        // however has now been unpinned.
        assert!(!follow_unpin.is_pinned(&H256::from_low_u64_le(0)));
        assert_from_unpin_rx(&unpin_rx, [H256::from_low_u64_le(0)]);
        unpin_rx.try_recv().expect_err("nothing unpinned yet");

        let f2 = follow_unpin.next().await.unwrap().unwrap();
        drop(f2);

        // After f2, we can get rid of block 1 now, which was finalized last time.
        assert!(!follow_unpin.is_pinned(&H256::from_low_u64_le(1)));
        assert_from_unpin_rx(&unpin_rx, [H256::from_low_u64_le(1)]);
        unpin_rx.try_recv().expect_err("nothing unpinned yet");
    }
}<|MERGE_RESOLUTION|>--- conflicted
+++ resolved
@@ -721,12 +721,8 @@
         let f2 = follow_unpin.next().await.unwrap().unwrap();
         drop(f2);
 
-<<<<<<< HEAD
-        // Confirm that 0 and 2 are still pinned and that 1 isn't.
-=======
         // After the next finalization event, block 1 can finally be unpinned since it was Finalized
         // last event _and_ is no longer handed back anywhere. 2 and 3 should still be pinned.
->>>>>>> 55334354
         assert!(!follow_unpin.is_pinned(&H256::from_low_u64_le(1)));
         assert!(follow_unpin.is_pinned(&H256::from_low_u64_le(2)));
         assert!(follow_unpin.is_pinned(&H256::from_low_u64_le(3)));
