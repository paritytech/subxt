// Copyright 2019-2023 Parity Technologies (UK) Ltd.
// This file is dual-licensed as Apache-2.0 or GPL-3.0.
// see LICENSE for license details.

use super::follow_stream_unpin::{BlockRef, FollowStreamMsg, FollowStreamUnpin};
use crate::backend::unstable::rpc_methods::{FollowEvent, Initialized, RuntimeEvent};
use crate::config::BlockHash;
use crate::error::{Error, RpcError};
use futures::stream::{Stream, StreamExt};
use std::collections::{HashMap, HashSet, VecDeque};
use std::ops::DerefMut;
use std::pin::Pin;
use std::sync::{Arc, Mutex};
use std::task::{Context, Poll, Waker};

/// A `Stream` which builds on `FollowStreamDriver`, and allows multiple subscribers to obtain events
/// from the single underlying subscription (each being provided an `Initialized` message and all new
/// blocks since then, as if they were each creating a unique `chainHead_follow` subscription). This
/// is the "top" layer of our follow stream subscriptions, and the one that's interacted with elsewhere.
#[derive(Debug)]
pub struct FollowStreamDriver<Hash: BlockHash> {
    inner: FollowStreamUnpin<Hash>,
    shared: Shared<Hash>,
}

impl<Hash: BlockHash> FollowStreamDriver<Hash> {
    /// Create a new [`FollowStreamDriver`]. This must be polled by some executor
    /// in order for any progress to be made. Things can subscribe to events.
    pub fn new(follow_unpin: FollowStreamUnpin<Hash>) -> Self {
        Self {
            inner: follow_unpin,
            shared: Shared::default(),
        }
    }

    /// Return a handle from which we can create new subscriptions to follow events.
    pub fn handle(&self) -> FollowStreamDriverHandle<Hash> {
        FollowStreamDriverHandle {
            shared: self.shared.clone(),
        }
    }
}

impl<Hash: BlockHash> Stream for FollowStreamDriver<Hash> {
    type Item = Result<(), Error>;

    fn poll_next(mut self: Pin<&mut Self>, cx: &mut Context<'_>) -> Poll<Option<Self::Item>> {
        match self.inner.poll_next_unpin(cx) {
            Poll::Pending => Poll::Pending,
            Poll::Ready(None) => {
                // Mark ourselves as done so that everything can end.
                self.shared.done();
                Poll::Ready(None)
            }
            Poll::Ready(Some(Err(e))) => Poll::Ready(Some(Err(e))),
            Poll::Ready(Some(Ok(item))) => {
                // Push item to any subscribers.
                self.shared.push_item(item);
                Poll::Ready(Some(Ok(())))
            }
        }
    }
}

/// A handle that can be used to create subscribers, but that doesn't
/// itself subscribe to events.
#[derive(Debug, Clone)]
pub struct FollowStreamDriverHandle<Hash: BlockHash> {
    shared: Shared<Hash>,
}

impl<Hash: BlockHash> FollowStreamDriverHandle<Hash> {
    /// Subscribe to follow events.
    pub fn subscribe(&self) -> FollowStreamDriverSubscription<Hash> {
        self.shared.subscribe()
    }
}

/// A subscription to events from the [`FollowStreamDriver`]. All subscriptions
/// begin first with a `Ready` event containing the current subscription ID, and
/// then with an `Initialized` event containing the latest finalized block and latest
/// runtime information, and then any new/best block events and so on received since
/// the latest finalized block.
#[derive(Debug)]
pub struct FollowStreamDriverSubscription<Hash: BlockHash> {
    id: usize,
    done: bool,
    shared: Shared<Hash>,
    local_items: VecDeque<FollowStreamMsg<BlockRef<Hash>>>,
}

impl<Hash: BlockHash> Stream for FollowStreamDriverSubscription<Hash> {
    type Item = FollowStreamMsg<BlockRef<Hash>>;

    fn poll_next(mut self: Pin<&mut Self>, cx: &mut Context<'_>) -> Poll<Option<Self::Item>> {
        if self.done {
            return Poll::Ready(None);
        }

        loop {
            if let Some(item) = self.local_items.pop_front() {
                return Poll::Ready(Some(item));
            }

            let items = self.shared.take_items_and_save_waker(self.id, cx.waker());

            // If no items left, mark locally as done (to avoid further locking)
            // and return None to signal done-ness.
            let Some(items) = items else {
                self.done = true;
                return Poll::Ready(None);
            };

            // No items? We've saved the waker so we'll be told when more come.
            // Else, save the items locally and loop around to pop from them.
            if items.is_empty() {
                return Poll::Pending;
            } else {
                self.local_items = items;
            }
        }
    }
}

impl<Hash: BlockHash> FollowStreamDriverSubscription<Hash> {
    /// Return the current subscription ID. If the subscription has stopped, then this will
    /// wait until a new subscription has started with a new ID.
    pub async fn subscription_id(self) -> Option<String> {
        let ready_event = self
            .skip_while(|ev| std::future::ready(!matches!(ev, FollowStreamMsg::Ready(_))))
            .next()
            .await?;

        match ready_event {
            FollowStreamMsg::Ready(sub_id) => Some(sub_id),
            _ => None,
        }
    }

    /// Subscribe to the follow events, ignoring any other messages.
    pub fn events(self) -> impl Stream<Item = FollowEvent<BlockRef<Hash>>> + Send + Sync {
        self.filter_map(|ev| std::future::ready(ev.into_event()))
    }
}

impl<Hash: BlockHash> Clone for FollowStreamDriverSubscription<Hash> {
    fn clone(&self) -> Self {
        self.shared.subscribe()
    }
}

impl<Hash: BlockHash> Drop for FollowStreamDriverSubscription<Hash> {
    fn drop(&mut self) {
        self.shared.remove_sub(self.id);
    }
}

/// Locked shared state. The driver stream will access this state to push
/// events to any subscribers, and subscribers will access it to pull the
/// events destined for themselves.
#[derive(Debug, Clone)]
struct Shared<Hash: BlockHash>(Arc<Mutex<SharedState<Hash>>>);

#[derive(Debug)]
struct SharedState<Hash: BlockHash> {
    done: bool,
    next_id: usize,
    subscribers: HashMap<usize, SubscriberDetails<Hash>>,
    /// Keep a buffer of all events that should be handed to a new subscription.
    block_events_for_new_subscriptions: VecDeque<FollowEvent<BlockRef<Hash>>>,
    // Keep track of the subscription ID we send out on new subs.
    current_subscription_id: Option<String>,
    // Keep track of the init message we send out on new subs.
    current_init_message: Option<Initialized<BlockRef<Hash>>>,
    // Runtime events by block hash; we need to track these to know
    // whether the runtime has changed when we see a finalized block notification.
    seen_runtime_events: HashMap<Hash, RuntimeEvent>,
}

impl<Hash: BlockHash> Default for Shared<Hash> {
    fn default() -> Self {
        Shared(Arc::new(Mutex::new(SharedState {
            next_id: 1,
            done: false,
            subscribers: HashMap::new(),
            current_init_message: None,
            current_subscription_id: None,
            seen_runtime_events: HashMap::new(),
            block_events_for_new_subscriptions: VecDeque::new(),
        })))
    }
}

impl<Hash: BlockHash> Shared<Hash> {
    /// Set the shared state to "done"; no more items will be handed to it.
    pub fn done(&self) {
        let mut shared = self.0.lock().unwrap();
        shared.done = true;
    }

    /// Cleanup a subscription.
    pub fn remove_sub(&self, sub_id: usize) {
        let mut shared = self.0.lock().unwrap();
        shared.subscribers.remove(&sub_id);
    }

    /// Take items for some subscription ID and save the waker.
    pub fn take_items_and_save_waker(
        &self,
        sub_id: usize,
        waker: &Waker,
    ) -> Option<VecDeque<FollowStreamMsg<BlockRef<Hash>>>> {
        let mut shared = self.0.lock().unwrap();

        let is_done = shared.done;
        let details = shared.subscribers.get_mut(&sub_id)?;

        // no more items to pull, and stream closed, so return None.
        if details.items.is_empty() && is_done {
            return None;
        }

        // else, take whatever items, and save the waker if not done yet.
        let items = std::mem::take(&mut details.items);
        if !is_done {
            details.waker = Some(waker.clone());
        }
        Some(items)
    }

    /// Push a new item out to subscribers.
    pub fn push_item(&self, item: FollowStreamMsg<BlockRef<Hash>>) {
        let mut shared = self.0.lock().unwrap();
        let shared = shared.deref_mut();

        // broadcast item to subscribers:
        for details in shared.subscribers.values_mut() {
            details.items.push_back(item.clone());
            if let Some(waker) = details.waker.take() {
                waker.wake();
            }
        }

        // Keep our buffer of ready/block events up-to-date:
        match item {
            FollowStreamMsg::Ready(sub_id) => {
                // Set new subscription ID when it comes in.
                shared.current_subscription_id = Some(sub_id);
            }
            FollowStreamMsg::Event(FollowEvent::Initialized(ev)) => {
                // New subscriptions will be given this init message:
                shared.current_init_message = Some(ev.clone());
                // Clear block cache (since a new finalized block hash is seen):
                shared.block_events_for_new_subscriptions.clear();
            }
            FollowStreamMsg::Event(FollowEvent::Finalized(finalized_ev)) => {
                // Update the init message that we'll hand out to new subscriptions. If the init message
                // is `None` for some reason, we just ignore this step.
                if let Some(init_message) = &mut shared.current_init_message {
                    // Find the latest runtime update that's been finalized.
                    let newest_runtime = finalized_ev
                        .finalized_block_hashes
                        .iter()
                        .rev()
                        .filter_map(|h| shared.seen_runtime_events.get(&h.hash()).cloned())
                        .next();

                    shared.seen_runtime_events.clear();

<<<<<<< HEAD
                    finalized_ev
                        .finalized_block_hashes
                        .clone_into(&mut init_message.finalized_block_hashes);
=======
                    init_message
                        .finalized_block_hashes
                        .clone_from(&finalized_ev.finalized_block_hashes);
>>>>>>> f034ac48

                    if let Some(runtime_ev) = newest_runtime {
                        init_message.finalized_block_runtime = Some(runtime_ev);
                    }
                }

                // The last finalized block will be reported as Initialized by our driver,
                // therefore there is no need to report NewBlock and BestBlock events for it.
                // If the Finalized event reported multiple finalized hashes, we only care about
                // the state at the head of the chain, therefore it is correct to remove those as well.
                // Idem for the pruned hashes; they will never be reported again and we remove
                // them from the window of events.
                let to_remove: HashSet<Hash> = finalized_ev
                    .finalized_block_hashes
                    .iter()
                    .chain(finalized_ev.pruned_block_hashes.iter())
                    .map(|h| h.hash())
                    .collect();

                shared
                    .block_events_for_new_subscriptions
                    .retain(|ev| match ev {
                        FollowEvent::NewBlock(new_block_ev) => {
                            !to_remove.contains(&new_block_ev.block_hash.hash())
                        }
                        FollowEvent::BestBlockChanged(best_block_ev) => {
                            !to_remove.contains(&best_block_ev.best_block_hash.hash())
                        }
                        _ => true,
                    });
            }
            FollowStreamMsg::Event(FollowEvent::NewBlock(new_block_ev)) => {
                // If a new runtime is seen, note it so that when a block is finalized, we
                // can associate that with a runtime update having happened.
                if let Some(runtime_event) = &new_block_ev.new_runtime {
                    shared
                        .seen_runtime_events
                        .insert(new_block_ev.block_hash.hash(), runtime_event.clone());
                }

                shared
                    .block_events_for_new_subscriptions
                    .push_back(FollowEvent::NewBlock(new_block_ev));
            }
            FollowStreamMsg::Event(ev @ FollowEvent::BestBlockChanged(_)) => {
                shared.block_events_for_new_subscriptions.push_back(ev);
            }
            FollowStreamMsg::Event(FollowEvent::Stop) => {
                // On a stop event, clear everything. Wait for resubscription and new ready/initialised events.
                shared.block_events_for_new_subscriptions.clear();
                shared.current_subscription_id = None;
                shared.current_init_message = None;
            }
            _ => {
                // We don't buffer any other events.
            }
        }
    }

    /// Create a new subscription.
    pub fn subscribe(&self) -> FollowStreamDriverSubscription<Hash> {
        let mut shared = self.0.lock().unwrap();

        let id = shared.next_id;
        shared.next_id += 1;

        shared.subscribers.insert(
            id,
            SubscriberDetails {
                items: VecDeque::new(),
                waker: None,
            },
        );

        // Any new subscription should start with a "Ready" message and then an "Initialized"
        // message, and then any non-finalized block events since that. If these don't exist,
        // it means the subscription is currently stopped, and we should expect new Ready/Init
        // messages anyway once it restarts.
        let mut local_items = VecDeque::new();
        if let Some(sub_id) = &shared.current_subscription_id {
            local_items.push_back(FollowStreamMsg::Ready(sub_id.clone()));
        }
        if let Some(init_msg) = &shared.current_init_message {
            local_items.push_back(FollowStreamMsg::Event(FollowEvent::Initialized(
                init_msg.clone(),
            )));
        }
        for ev in &shared.block_events_for_new_subscriptions {
            local_items.push_back(FollowStreamMsg::Event(ev.clone()));
        }

        drop(shared);

        FollowStreamDriverSubscription {
            id,
            done: false,
            shared: self.clone(),
            local_items,
        }
    }
}

/// Details for a given subscriber: any items it's not yet claimed,
/// and a way to wake it up when there are more items for it.
#[derive(Debug)]
struct SubscriberDetails<Hash: BlockHash> {
    items: VecDeque<FollowStreamMsg<BlockRef<Hash>>>,
    waker: Option<Waker>,
}

/// A stream that subscribes to finalized blocks
/// and indicates whether a block was missed if was restarted.
#[derive(Debug)]
pub struct FollowStreamFinalizedHeads<Hash: BlockHash, F> {
    stream: FollowStreamDriverSubscription<Hash>,
    sub_id: Option<String>,
    last_seen_block: Option<BlockRef<Hash>>,
    f: F,
    is_done: bool,
}

impl<Hash: BlockHash, F> Unpin for FollowStreamFinalizedHeads<Hash, F> {}

impl<Hash, F> FollowStreamFinalizedHeads<Hash, F>
where
    Hash: BlockHash,
    F: Fn(
        FollowEvent<super::follow_stream_unpin::BlockRef<Hash>>,
    ) -> Vec<super::follow_stream_unpin::BlockRef<Hash>>,
{
    pub fn new(stream: FollowStreamDriverSubscription<Hash>, f: F) -> Self {
        Self {
            stream,
            sub_id: None,
            last_seen_block: None,
            f,
            is_done: false,
        }
    }
}

impl<Hash, F> Stream for FollowStreamFinalizedHeads<Hash, F>
where
    Hash: BlockHash,
    F: Fn(
        FollowEvent<super::follow_stream_unpin::BlockRef<Hash>>,
    ) -> Vec<super::follow_stream_unpin::BlockRef<Hash>>,
{
    type Item = Result<(String, Vec<super::follow_stream_unpin::BlockRef<Hash>>), Error>;

    fn poll_next(mut self: Pin<&mut Self>, cx: &mut Context<'_>) -> Poll<Option<Self::Item>> {
        if self.is_done {
            return Poll::Ready(None);
        }

        loop {
            let Some(ev) = futures::ready!(self.stream.poll_next_unpin(cx)) else {
                self.is_done = true;
                return Poll::Ready(None);
            };

            let block_refs = match ev {
                FollowStreamMsg::Ready(sub_id) => {
                    self.sub_id = Some(sub_id);
                    continue;
                }
                FollowStreamMsg::Event(FollowEvent::Finalized(finalized)) => {
                    self.last_seen_block = finalized.finalized_block_hashes.last().cloned();

                    (self.f)(FollowEvent::Finalized(finalized))
                }
                FollowStreamMsg::Event(FollowEvent::Initialized(mut init)) => {
                    let prev = self.last_seen_block.take();
                    self.last_seen_block = init.finalized_block_hashes.last().cloned();

                    if let Some(p) = prev {
                        let Some(pos) = init
                            .finalized_block_hashes
                            .iter()
                            .position(|b| b.hash() == p.hash())
                        else {
                            return Poll::Ready(Some(Err(RpcError::DisconnectedWillReconnect(
                                "Missed at least one block when the connection was lost".to_owned(),
                            )
                            .into())));
                        };

                        // If we got older blocks than `prev`, we need to remove them
                        // because they should already have been sent at this point.
                        init.finalized_block_hashes.drain(0..=pos);
                    }

                    (self.f)(FollowEvent::Initialized(init))
                }
                FollowStreamMsg::Event(ev) => (self.f)(ev),
            };

            if block_refs.is_empty() {
                continue;
            }

            let sub_id = self
                .sub_id
                .clone()
                .expect("Ready is always emitted before any other event");

            return Poll::Ready(Some(Ok((sub_id, block_refs))));
        }
    }
}

#[cfg(test)]
mod test_utils {
    use super::super::follow_stream_unpin::test_utils::test_unpin_stream_getter;
    use super::*;

    /// Return a `FollowStreamDriver`
    pub fn test_follow_stream_driver_getter<Hash, F, I>(
        events: F,
        max_life: usize,
    ) -> FollowStreamDriver<Hash>
    where
        Hash: BlockHash + 'static,
        F: Fn() -> I + Send + 'static,
        I: IntoIterator<Item = Result<FollowEvent<Hash>, Error>>,
    {
        let (stream, _) = test_unpin_stream_getter(events, max_life);
        FollowStreamDriver::new(stream)
    }
}

#[cfg(test)]
mod test {
    use futures::TryStreamExt;
    use sp_core::H256;

    use super::super::follow_stream::test_utils::{
        ev_best_block, ev_finalized, ev_initialized, ev_new_block,
    };
    use super::super::follow_stream_unpin::test_utils::{
        ev_best_block_ref, ev_finalized_ref, ev_initialized_ref, ev_new_block_ref,
    };
    use super::test_utils::test_follow_stream_driver_getter;
    use super::*;

    #[test]
    fn follow_stream_driver_is_sendable() {
        fn assert_send<T: Send + 'static>(_: T) {}
        let stream_getter = test_follow_stream_driver_getter(|| [Ok(ev_initialized(1))], 10);
        assert_send(stream_getter);
    }

    #[tokio::test]
    async fn subscribers_all_receive_events_and_finish_gracefully_on_error() {
        let mut driver = test_follow_stream_driver_getter(
            || {
                [
                    Ok(ev_initialized(0)),
                    Ok(ev_new_block(0, 1)),
                    Ok(ev_best_block(1)),
                    Ok(ev_finalized([1], [])),
                    Err(Error::Other("ended".to_owned())),
                ]
            },
            10,
        );

        let handle = driver.handle();

        let a = handle.subscribe();
        let b = handle.subscribe();
        let c = handle.subscribe();

        // Drive to completion (the sort of real life usage I'd expect):
        tokio::spawn(async move { while driver.next().await.is_some() {} });

        let a_vec: Vec<_> = a.collect().await;
        let b_vec: Vec<_> = b.collect().await;
        let c_vec: Vec<_> = c.collect().await;

        let expected = vec![
            FollowStreamMsg::Ready("sub_id_0".into()),
            FollowStreamMsg::Event(ev_initialized_ref(0)),
            FollowStreamMsg::Event(ev_new_block_ref(0, 1)),
            FollowStreamMsg::Event(ev_best_block_ref(1)),
            FollowStreamMsg::Event(ev_finalized_ref([1])),
        ];

        assert_eq!(a_vec, expected);
        assert_eq!(b_vec, expected);
        assert_eq!(c_vec, expected);
    }

    #[tokio::test]
    async fn subscribers_receive_block_events_from_last_finalised() {
        let mut driver = test_follow_stream_driver_getter(
            || {
                [
                    Ok(ev_initialized(0)),
                    Ok(ev_new_block(0, 1)),
                    Ok(ev_best_block(1)),
                    Ok(ev_finalized([1], [])),
                    Ok(ev_new_block(1, 2)),
                    Ok(ev_new_block(2, 3)),
                    Err(Error::Other("ended".to_owned())),
                ]
            },
            10,
        );

        // Skip past ready, init, new, best events.
        let _r = driver.next().await.unwrap();
        let _i0 = driver.next().await.unwrap();
        let _n1 = driver.next().await.unwrap();
        let _b1 = driver.next().await.unwrap();

        // THEN subscribe; subscription should still receive them:
        let evs: Vec<_> = driver.handle().subscribe().take(4).collect().await;
        let expected = vec![
            FollowStreamMsg::Ready("sub_id_0".into()),
            FollowStreamMsg::Event(ev_initialized_ref(0)),
            FollowStreamMsg::Event(ev_new_block_ref(0, 1)),
            FollowStreamMsg::Event(ev_best_block_ref(1)),
        ];
        assert_eq!(evs, expected);

        // Skip past finalized 1, new 2, new 3 events
        let _f1 = driver.next().await.unwrap();
        let _n2 = driver.next().await.unwrap();
        let _n3 = driver.next().await.unwrap();

        // THEN subscribe again; new subs will see an updated initialized message
        // with the latest finalized block hash.
        let evs: Vec<_> = driver.handle().subscribe().take(4).collect().await;
        let expected = vec![
            FollowStreamMsg::Ready("sub_id_0".into()),
            FollowStreamMsg::Event(ev_initialized_ref(1)),
            FollowStreamMsg::Event(ev_new_block_ref(1, 2)),
            FollowStreamMsg::Event(ev_new_block_ref(2, 3)),
        ];
        assert_eq!(evs, expected);
    }

    #[tokio::test]
    async fn subscribers_receive_new_blocks_before_subscribing() {
        let mut driver = test_follow_stream_driver_getter(
            || {
                [
                    Ok(ev_initialized(0)),
                    Ok(ev_new_block(0, 1)),
                    Ok(ev_best_block(1)),
                    Ok(ev_new_block(1, 2)),
                    Ok(ev_new_block(2, 3)),
                    Ok(ev_finalized([1], [])),
                    Err(Error::Other("ended".to_owned())),
                ]
            },
            10,
        );

        // Skip to the first finalized block F1.
        let _r = driver.next().await.unwrap();
        let _i0 = driver.next().await.unwrap();
        let _n1 = driver.next().await.unwrap();
        let _b1 = driver.next().await.unwrap();
        let _n2 = driver.next().await.unwrap();
        let _n3 = driver.next().await.unwrap();
        let _f1 = driver.next().await.unwrap();

        // THEN subscribe; and make sure new block 1 and 2 are received.
        let evs: Vec<_> = driver.handle().subscribe().take(4).collect().await;
        let expected = vec![
            FollowStreamMsg::Ready("sub_id_0".into()),
            FollowStreamMsg::Event(ev_initialized_ref(1)),
            FollowStreamMsg::Event(ev_new_block_ref(1, 2)),
            FollowStreamMsg::Event(ev_new_block_ref(2, 3)),
        ];
        assert_eq!(evs, expected);
    }

    #[tokio::test]
    async fn subscribe_finalized_blocks_restart_works() {
        let mut driver = test_follow_stream_driver_getter(
            || {
                [
                    Ok(ev_initialized(0)),
                    Ok(ev_new_block(0, 1)),
                    Ok(ev_best_block(1)),
                    Ok(ev_finalized([1], [])),
                    Ok(FollowEvent::Stop),
                    Ok(ev_initialized(1)),
                    Ok(ev_finalized([2], [])),
                    Err(Error::Other("ended".to_owned())),
                ]
            },
            10,
        );

        let handle = driver.handle();

        tokio::spawn(async move { while driver.next().await.is_some() {} });

        let f = |ev| match ev {
            FollowEvent::Finalized(ev) => ev.finalized_block_hashes,
            FollowEvent::Initialized(ev) => ev.finalized_block_hashes,
            _ => vec![],
        };

        let stream = FollowStreamFinalizedHeads::new(handle.subscribe(), f);
        let evs: Vec<_> = stream.try_collect().await.unwrap();

        let expected = vec![
            (
                "sub_id_0".to_string(),
                vec![BlockRef::new(H256::from_low_u64_le(0))],
            ),
            (
                "sub_id_0".to_string(),
                vec![BlockRef::new(H256::from_low_u64_le(1))],
            ),
            (
                "sub_id_5".to_string(),
                vec![BlockRef::new(H256::from_low_u64_le(2))],
            ),
        ];
        assert_eq!(evs, expected);
    }

    #[tokio::test]
    async fn subscribe_finalized_blocks_restart_with_missed_blocks() {
        let mut driver = test_follow_stream_driver_getter(
            || {
                [
                    Ok(ev_initialized(0)),
                    Ok(FollowEvent::Stop),
                    // Emulate that we missed some blocks.
                    Ok(ev_initialized(13)),
                    Ok(ev_finalized([14], [])),
                    Err(Error::Other("ended".to_owned())),
                ]
            },
            10,
        );

        let handle = driver.handle();

        tokio::spawn(async move { while driver.next().await.is_some() {} });

        let f = |ev| match ev {
            FollowEvent::Finalized(ev) => ev.finalized_block_hashes,
            FollowEvent::Initialized(ev) => ev.finalized_block_hashes,
            _ => vec![],
        };

        let evs: Vec<_> = FollowStreamFinalizedHeads::new(handle.subscribe(), f)
            .collect()
            .await;

        assert_eq!(
            evs[0].as_ref().unwrap(),
            &(
                "sub_id_0".to_string(),
                vec![BlockRef::new(H256::from_low_u64_le(0))]
            )
        );
        assert!(
            matches!(&evs[1], Err(Error::Rpc(RpcError::DisconnectedWillReconnect(e))) if e.contains("Missed at least one block when the connection was lost"))
        );
        assert_eq!(
            evs[2].as_ref().unwrap(),
            &(
                "sub_id_2".to_string(),
                vec![BlockRef::new(H256::from_low_u64_le(14))]
            )
        );
    }
}<|MERGE_RESOLUTION|>--- conflicted
+++ resolved
@@ -267,15 +267,9 @@
 
                     shared.seen_runtime_events.clear();
 
-<<<<<<< HEAD
-                    finalized_ev
-                        .finalized_block_hashes
-                        .clone_into(&mut init_message.finalized_block_hashes);
-=======
                     init_message
                         .finalized_block_hashes
                         .clone_from(&finalized_ev.finalized_block_hashes);
->>>>>>> f034ac48
 
                     if let Some(runtime_ev) = newest_runtime {
                         init_message.finalized_block_runtime = Some(runtime_ev);
