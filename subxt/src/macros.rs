// Copyright 2019-2023 Parity Technologies (UK) Ltd.
// This file is dual-licensed as Apache-2.0 or GPL-3.0.
// see LICENSE for license details.

macro_rules! cfg_feature {
	($feature:literal, $($item:item)*) => {
		$(
			#[cfg(feature = $feature)]
			#[cfg_attr(docsrs, doc(cfg(feature = $feature)))]
			$item
		)*
	}
}

macro_rules! cfg_substrate_compat {
	($($item:item)*) => {
		crate::macros::cfg_feature!("substrate-compat", $($item)*);
	};
}

macro_rules! cfg_unstable_light_client {
	($($item:item)*) => {
		crate::macros::cfg_feature!("unstable-light-client", $($item)*);
	};
}

macro_rules! cfg_jsonrpsee {
	($($item:item)*) => {
		crate::macros::cfg_feature!("jsonrpsee", $($item)*);
	};
}

#[allow(unused)]
macro_rules! cfg_jsonrpsee_native {
	($($item:item)*) => {
		$(
			#[cfg(all(feature = "jsonrpsee", feature = "native"))]
			#[cfg_attr(docsrs, doc(cfg(all(feature = "jsonrpsee", feature = "native"))))]
			$item
		)*
	}
}

#[allow(unused)]
macro_rules! cfg_jsonrpsee_web {
	($($item:item)*) => {
		$(
			#[cfg(all(feature = "jsonrpsee", feature = "web"))]
			#[cfg_attr(docsrs, doc(cfg(all(feature = "jsonrpsee", feature = "web"))))]
			$item
		)*
	}
}

<<<<<<< HEAD
pub(crate) use {cfg_feature, cfg_jsonrpsee, cfg_unstable_light_client};
=======
#[allow(unused)]
macro_rules! cfg_reconnecting_rpc_client {
	($($item:item)*) => {
		$(
			#[cfg(all(feature = "unstable-reconnecting-rpc-client"))]
			#[cfg_attr(docsrs, doc(cfg(feature = "unstable-reconnecting-rpc-client")))]
			$item
		)*
	}
}

pub(crate) use {
    cfg_feature, cfg_jsonrpsee, cfg_reconnecting_rpc_client, cfg_substrate_compat,
    cfg_unstable_light_client,
};
>>>>>>> d447f7cc

// Only used by light-client.
#[allow(unused)]
pub(crate) use {cfg_jsonrpsee_native, cfg_jsonrpsee_web};<|MERGE_RESOLUTION|>--- conflicted
+++ resolved
@@ -52,9 +52,6 @@
 	}
 }
 
-<<<<<<< HEAD
-pub(crate) use {cfg_feature, cfg_jsonrpsee, cfg_unstable_light_client};
-=======
 #[allow(unused)]
 macro_rules! cfg_reconnecting_rpc_client {
 	($($item:item)*) => {
@@ -70,7 +67,6 @@
     cfg_feature, cfg_jsonrpsee, cfg_reconnecting_rpc_client, cfg_substrate_compat,
     cfg_unstable_light_client,
 };
->>>>>>> d447f7cc
 
 // Only used by light-client.
 #[allow(unused)]
