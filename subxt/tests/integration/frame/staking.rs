// Copyright 2019-2022 Parity Technologies (UK) Ltd.
// This file is part of subxt.
//
// subxt is free software: you can redistribute it and/or modify
// it under the terms of the GNU General Public License as published by
// the Free Software Foundation, either version 3 of the License, or
// (at your option) any later version.
//
// subxt is distributed in the hope that it will be useful,
// but WITHOUT ANY WARRANTY; without even the implied warranty of
// MERCHANTABILITY or FITNESS FOR A PARTICULAR PURPOSE.  See the
// GNU General Public License for more details.
//
// You should have received a copy of the GNU General Public License
// along with subxt.  If not, see <http://www.gnu.org/licenses/>.

use crate::{
    node_runtime::{
        runtime_types::pallet_staking::{
            RewardDestination,
            ValidatorPrefs,
        },
        staking,
        DispatchError,
    },
    pair_signer,
    test_context,
};
use assert_matches::assert_matches;
use sp_core::{
    sr25519,
    Pair,
};
use sp_keyring::AccountKeyring;
use subxt::{
    Error,
    Signer,
};

/// Helper function to generate a crypto pair from seed
fn get_from_seed(seed: &str) -> sr25519::Pair {
    sr25519::Pair::from_string(&format!("//{}", seed), None)
        .expect("static values are valid; qed")
}

fn default_validator_prefs() -> ValidatorPrefs {
    ValidatorPrefs {
        commission: sp_runtime::Perbill::default(),
        blocked: false,
    }
}

#[async_std::test]
async fn validate_with_controller_account() {
    let alice = pair_signer(AccountKeyring::Alice.pair());
    let ctx = test_context().await;
    ctx.api
        .tx()
        .staking()
        .validate(default_validator_prefs())
        .sign_and_submit_then_watch(&alice)
        .await
        .unwrap()
        .wait_for_finalized_success()
        .await
        .expect("should be successful");
}

#[async_std::test]
async fn validate_not_possible_for_stash_account() -> Result<(), Error<DispatchError>> {
    let alice_stash = pair_signer(get_from_seed("Alice//stash"));
    let ctx = test_context().await;
    let announce_validator = ctx
        .api
        .tx()
        .staking()
        .validate(default_validator_prefs())
        .sign_and_submit_then_watch(&alice_stash)
        .await?
        .wait_for_finalized_success()
        .await;
    assert_matches!(announce_validator, Err(Error::Module(err)) => {
        assert_eq!(err.pallet, "Staking");
        assert_eq!(err.error, "NotController");
    });
    Ok(())
}

#[async_std::test]
async fn nominate_with_controller_account() {
    let alice = pair_signer(AccountKeyring::Alice.pair());
    let bob = pair_signer(AccountKeyring::Bob.pair());
    let ctx = test_context().await;

    ctx.api
        .tx()
        .staking()
        .nominate(vec![bob.account_id().clone().into()])
        .sign_and_submit_then_watch(&alice)
        .await
        .unwrap()
        .wait_for_finalized_success()
        .await
        .expect("should be successful");
}

#[async_std::test]
async fn nominate_not_possible_for_stash_account() -> Result<(), Error<DispatchError>> {
    let alice_stash = pair_signer(get_from_seed("Alice//stash"));
    let bob = pair_signer(AccountKeyring::Bob.pair());
    let ctx = test_context().await;

    let nomination = ctx
        .api
        .tx()
        .staking()
        .nominate(vec![bob.account_id().clone().into()])
        .sign_and_submit_then_watch(&alice_stash)
        .await?
        .wait_for_finalized_success()
        .await;

    assert_matches!(nomination, Err(Error::Module(err)) => {
        assert_eq!(err.pallet, "Staking");
        assert_eq!(err.error, "NotController");
    });
    Ok(())
}

#[async_std::test]
async fn chill_works_for_controller_only() -> Result<(), Error<DispatchError>> {
    let alice_stash = pair_signer(get_from_seed("Alice//stash"));
    let bob_stash = pair_signer(get_from_seed("Bob//stash"));
    let alice = pair_signer(AccountKeyring::Alice.pair());
    let ctx = test_context().await;

    // this will fail the second time, which is why this is one test, not two
    ctx.api
        .tx()
        .staking()
        .nominate(vec![bob_stash.account_id().clone().into()])
        .sign_and_submit_then_watch(&alice)
        .await?
        .wait_for_finalized_success()
        .await?;

    let ledger = ctx
        .api
        .storage()
        .staking()
        .ledger(alice.account_id(), None)
        .await?
        .unwrap();
    assert_eq!(alice_stash.account_id(), &ledger.stash);

    let chill = ctx
        .api
        .tx()
        .staking()
        .chill()
        .sign_and_submit_then_watch(&alice_stash)
        .await?
        .wait_for_finalized_success()
        .await;

    assert_matches!(chill, Err(Error::Module(err)) => {
        assert_eq!(err.pallet, "Staking");
        assert_eq!(err.error, "NotController");
    });

    let is_chilled = ctx
        .api
        .tx()
        .staking()
        .chill()
        .sign_and_submit_then_watch(&alice)
        .await?
        .wait_for_finalized_success()
        .await?
        .has::<staking::events::Chilled>()?;
    assert!(is_chilled);

    Ok(())
}

#[async_std::test]
async fn tx_bond() -> Result<(), Error<DispatchError>> {
    let alice = pair_signer(AccountKeyring::Alice.pair());
    let ctx = test_context().await;

    let bond = ctx
        .api
        .tx()
        .staking()
        .bond(
            AccountKeyring::Bob.to_account_id().into(),
            100_000_000_000_000,
            RewardDestination::Stash,
        )
        .sign_and_submit_then_watch(&alice)
        .await?
        .wait_for_finalized_success()
        .await;

    assert!(bond.is_ok());

    let bond_again = ctx
        .api
        .tx()
        .staking()
        .bond(
            AccountKeyring::Bob.to_account_id().into(),
            100_000_000_000_000,
            RewardDestination::Stash,
        )
        .sign_and_submit_then_watch(&alice)
        .await?
        .wait_for_finalized_success()
        .await;

    assert_matches!(bond_again, Err(Error::Module(err)) => {
        assert_eq!(err.pallet, "Staking");
        assert_eq!(err.error, "AlreadyBonded");
    });
    Ok(())
}

#[async_std::test]
async fn storage_history_depth() -> Result<(), Error<DispatchError>> {
    let ctx = test_context().await;
    let history_depth = ctx.api.storage().staking().history_depth(None).await?;
    assert_eq!(history_depth, 84);
    Ok(())
}

#[async_std::test]
async fn storage_current_era() -> Result<(), Error<DispatchError>> {
    let ctx = test_context().await;
    let _current_era = ctx
        .api
        .storage()
        .staking()
        .current_era(None)
        .await?
        .expect("current era always exists");
    Ok(())
}

#[async_std::test]
async fn storage_era_reward_points() -> Result<(), Error<DispatchError>> {
<<<<<<< HEAD
    let cxt = test_context().await;
    let eras = 0;
    let current_era_result = cxt
=======
    let ctx = test_context().await;
    let current_era_result = ctx
>>>>>>> e866d744
        .api
        .storage()
        .staking()
        .eras_reward_points(&eras, None)
        .await;
    assert!(current_era_result.is_ok());

    Ok(())
}<|MERGE_RESOLUTION|>--- conflicted
+++ resolved
@@ -248,14 +248,9 @@
 
 #[async_std::test]
 async fn storage_era_reward_points() -> Result<(), Error<DispatchError>> {
-<<<<<<< HEAD
     let cxt = test_context().await;
     let eras = 0;
     let current_era_result = cxt
-=======
-    let ctx = test_context().await;
-    let current_era_result = ctx
->>>>>>> e866d744
         .api
         .storage()
         .staking()
