// Copyright 2019-2022 Parity Technologies (UK) Ltd.
// This file is part of subxt.
//
// subxt is free software: you can redistribute it and/or modify
// it under the terms of the GNU General Public License as published by
// the Free Software Foundation, either version 3 of the License, or
// (at your option) any later version.
//
// subxt is distributed in the hope that it will be useful,
// but WITHOUT ANY WARRANTY; without even the implied warranty of
// MERCHANTABILITY or FITNESS FOR A PARTICULAR PURPOSE.  See the
// GNU General Public License for more details.
//
// You should have received a copy of the GNU General Public License
// along with subxt.  If not, see <http://www.gnu.org/licenses/>.

use sp_keyring::AccountKeyring;

use crate::{
    node_runtime::{
        self,
        contracts::{
            calls::TransactionApi,
            events,
            storage,
        },
        system,
        DispatchError,
    },
    test_context,
    NodeRuntimeSignedExtra,
    TestContext,
};
use sp_core::sr25519::Pair;
use sp_runtime::MultiAddress;
use subxt::{
    Client,
    Config,
    DefaultConfig,
    Error,
    PairSigner,
    TransactionProgress,
};

struct ContractsTestContext {
    cxt: TestContext,
    signer: PairSigner<DefaultConfig, NodeRuntimeSignedExtra, Pair>,
}

type Hash = <DefaultConfig as Config>::Hash;
type AccountId = <DefaultConfig as Config>::AccountId;

impl ContractsTestContext {
    async fn init() -> Self {
        let cxt = test_context().await;
        let signer = PairSigner::new(AccountKeyring::Alice.pair());

        Self { cxt, signer }
    }

    fn client(&self) -> &Client<DefaultConfig> {
        self.cxt.client()
    }

<<<<<<< HEAD
    fn contracts_tx(
        &self,
    ) -> TransactionApi<DefaultConfig, NodeRuntimeSignedExtra, DefaultAccountData> {
        self.cxt.api.tx().contracts().unwrap()
=======
    fn contracts_tx(&self) -> TransactionApi<DefaultConfig, NodeRuntimeSignedExtra> {
        self.cxt.api.tx().contracts()
>>>>>>> 82f30400
    }

    async fn instantiate_with_code(
        &self,
    ) -> Result<(Hash, AccountId), Error<DispatchError>> {
        log::info!("instantiate_with_code:");
        const CONTRACT: &str = r#"
                (module
                    (func (export "call"))
                    (func (export "deploy"))
                )
            "#;
        let code = wabt::wat2wasm(CONTRACT).expect("invalid wabt");

        let events = self
            .cxt
            .api
            .tx()
            .contracts()?
            .instantiate_with_code(
                100_000_000_000_000_000, // endowment
                500_000_000_000,         // gas_limit
                None,                    // storage_deposit_limit
                code,
                vec![], // data
                vec![], // salt
            )
            .sign_and_submit_then_watch(&self.signer)
            .await?
            .wait_for_finalized_success()
            .await?;

        let code_stored = events
            .find_first::<events::CodeStored>()?
            .ok_or_else(|| Error::Other("Failed to find a CodeStored event".into()))?;
        let instantiated = events
            .find_first::<events::Instantiated>()?
            .ok_or_else(|| Error::Other("Failed to find a Instantiated event".into()))?;
        let _extrinsic_success = events
            .find_first::<system::events::ExtrinsicSuccess>()?
            .ok_or_else(|| {
                Error::Other("Failed to find a ExtrinsicSuccess event".into())
            })?;

        log::info!("  Block hash: {:?}", events.block_hash());
        log::info!("  Code hash: {:?}", code_stored.code_hash);
        log::info!("  Contract address: {:?}", instantiated.contract);
        Ok((code_stored.code_hash, instantiated.contract))
    }

    async fn instantiate(
        &self,
        code_hash: Hash,
        data: Vec<u8>,
        salt: Vec<u8>,
    ) -> Result<AccountId, Error<DispatchError>> {
        // call instantiate extrinsic
        let result = self
            .contracts_tx()
            .instantiate(
                100_000_000_000_000_000, // endowment
                500_000_000_000,         // gas_limit
                None,                    // storage_deposit_limit
                code_hash,
                data,
                salt,
            )
            .sign_and_submit_then_watch(&self.signer)
            .await?
            .wait_for_finalized_success()
            .await?;

        log::info!("Instantiate result: {:?}", result);
        let instantiated = result
            .find_first::<events::Instantiated>()?
            .ok_or_else(|| Error::Other("Failed to find a Instantiated event".into()))?;

        Ok(instantiated.contract)
    }

    async fn call(
        &self,
        contract: AccountId,
        input_data: Vec<u8>,
    ) -> Result<
        TransactionProgress<'_, DefaultConfig, DispatchError, node_runtime::Event>,
        Error<DispatchError>,
    > {
        log::info!("call: {:?}", contract);
        let result = self
            .contracts_tx()
            .call(
                MultiAddress::Id(contract),
                0,           // value
                500_000_000, // gas_limit
                None,        // storage_deposit_limit
                input_data,
            )
            .sign_and_submit_then_watch(&self.signer)
            .await?;

        log::info!("Call result: {:?}", result);
        Ok(result)
    }
}

#[async_std::test]
async fn tx_instantiate_with_code() {
    let ctx = ContractsTestContext::init().await;
    let result = ctx.instantiate_with_code().await;

    assert!(
        result.is_ok(),
        "Error calling instantiate_with_code and receiving CodeStored and Instantiated Events: {:?}",
        result
    );
}

#[async_std::test]
async fn tx_instantiate() {
    let ctx = ContractsTestContext::init().await;
    let (code_hash, _) = ctx.instantiate_with_code().await.unwrap();

    let instantiated = ctx.instantiate(code_hash, vec![], vec![1u8]).await;

    assert!(
        instantiated.is_ok(),
        "Error instantiating contract: {:?}",
        instantiated
    );
}

#[async_std::test]
async fn tx_call() {
    let cxt = ContractsTestContext::init().await;
    let (_, contract) = cxt.instantiate_with_code().await.unwrap();

    let contract_info = cxt
        .cxt
        .api
        .storage()
        .contracts()
        .unwrap()
        .contract_info_of(&contract, None)
        .await;
    assert!(contract_info.is_ok());

    let keys = cxt
        .client()
        .storage()
        .fetch_keys::<storage::ContractInfoOf>(5, None, None)
        .await
        .unwrap()
        .iter()
        .map(|key| hex::encode(&key.0))
        .collect::<Vec<_>>();
    println!("keys post: {:?}", keys);

    let executed = cxt.call(contract, vec![]).await;

    assert!(executed.is_ok(), "Error calling contract: {:?}", executed);
}<|MERGE_RESOLUTION|>--- conflicted
+++ resolved
@@ -62,15 +62,8 @@
         self.cxt.client()
     }
 
-<<<<<<< HEAD
-    fn contracts_tx(
-        &self,
-    ) -> TransactionApi<DefaultConfig, NodeRuntimeSignedExtra, DefaultAccountData> {
+    fn contracts_tx(&self) -> TransactionApi<DefaultConfig, NodeRuntimeSignedExtra> {
         self.cxt.api.tx().contracts().unwrap()
-=======
-    fn contracts_tx(&self) -> TransactionApi<DefaultConfig, NodeRuntimeSignedExtra> {
-        self.cxt.api.tx().contracts()
->>>>>>> 82f30400
     }
 
     async fn instantiate_with_code(
