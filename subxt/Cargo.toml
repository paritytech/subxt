--- conflicted
+++ resolved
@@ -39,14 +39,9 @@
 scale-info = "2.0.0"
 scale-value = "0.7.0"
 scale-bits = "0.3"
-<<<<<<< HEAD
 scale-decode = "0.5.0"
 scale-encode = "0.1.0"
-futures = { version = "0.3.26", default-features = false, features = ["std"] }
-=======
-scale-decode = "0.4.0"
 futures = { version = "0.3.27", default-features = false, features = ["std"] }
->>>>>>> cf7975c1
 hex = "0.4.3"
 jsonrpsee = { version = "0.16", optional = true, features = ["jsonrpsee-types"] }
 serde = { version = "1.0.155", features = ["derive"] }
