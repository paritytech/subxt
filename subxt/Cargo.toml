[package]
name = "subxt"
version.workspace = true
authors.workspace = true
edition.workspace = true
rust-version.workspace = true
publish = true

license.workspace = true
readme = "../README.md"
repository.workspace = true
documentation.workspace = true
homepage.workspace = true
description = "Submit extrinsics (transactions) to a substrate node via RPC"
keywords = ["parity", "substrate", "blockchain"]

[features]
# For dev and documentation reasons we enable more features than are often desired.
# it's recommended to use `--no-default-features` and then select what you need.
default = ["jsonrpsee", "native", "substrate-compat"]

# Enable this for native (ie non web/wasm builds).
# Exactly 1 of "web" and "native" is expected.
native = [
    "jsonrpsee?/async-client",
    "jsonrpsee?/client-ws-transport"
]

# Enable this for web/wasm builds.
# Exactly 1 of "web" and "native" is expected.
web = [
    "jsonrpsee?/async-wasm-client",
    "jsonrpsee?/client-web-transport",
    "getrandom/js"
]

# Enable this to use jsonrpsee (allowing for example `OnlineClient::from_url`).
jsonrpsee = [
    "dep:jsonrpsee"
]

# Enable this to pull in extra Substrate dependencies which make it possible to
# use the `sp_core::crypto::Pair` Signer implementation, as well as adding some
# `From` impls for types like `AccountId32`. Cannot be used with "web".
substrate-compat = [
    "sp-core",
    "sp-runtime"
]

# Enable this to fetch and utilize the latest unstable metadata from a node.
# The unstable metadata is subject to breaking changes and the subxt might
# fail to decode the metadata properly. Use this to experiment with the
# latest features exposed by the metadata.
unstable-metadata = []

<<<<<<< HEAD
# Activate this to expose the Light Client functionality.
# Note that this feature is experimental and things may break or not work as expected.
unstable-light-client = [
    "smoldot-light/std",
    "tokio-stream",
    "tokio/sync",
    "tokio/rt",
    "futures-util",
]
=======
# Enable this to expose functionality only used for integration testing.
# The exposed functionality is subject to breaking changes at any point,
# and should not be relied upon.
integration-tests = []
>>>>>>> b4eb406e

[dependencies]
codec = { package = "parity-scale-codec", workspace = true, features = ["derive"] }
scale-info = { workspace = true }
scale-value = { workspace = true }
scale-bits = { workspace = true }
scale-decode = { workspace = true }
scale-encode = { workspace = true }
futures = { workspace = true }
hex = { workspace = true }
serde = { workspace = true, features = ["derive"] }
serde_json = { workspace = true, features = ["raw_value"] }
thiserror = { workspace = true }
tracing = { workspace = true }
frame-metadata = { workspace = true }
derivative = { workspace = true }
either = { workspace = true }

# Provides some deserialization, types like U256/H256 and hashing impls like twox/blake256:
impl-serde = { workspace = true }
primitive-types = { workspace = true }
sp-core-hashing = { workspace = true }

# For ss58 encoding AccountId32 to serialize them properly:
base58 = { workspace = true }
blake2 = { workspace = true }

# Included if the "jsonrpsee" feature is enabled.
jsonrpsee = { workspace = true, optional = true, features = ["jsonrpsee-types"] }

# Included if the "substrate-compat" feature is enabled.
sp-core = { workspace = true, optional = true }
sp-runtime = { workspace = true, optional = true }

# Other subxt crates we depend on.
subxt-macro = { workspace = true }
subxt-metadata = { workspace = true }

<<<<<<< HEAD
# Light client support:
smoldot-light = { workspace = true, optional = true }
tokio = { workspace = true, optional = true }
tokio-stream = { workspace = true, optional = true }
futures-util = { workspace = true, optional = true }

[target.wasm32-unknown-unknown.dependencies]
getrandom = { workspace = true, features = ["js"] }
=======
# Included if "web" feature is enabled, to enable its js feature.
getrandom = { workspace = true, optional = true }
>>>>>>> b4eb406e

[dev-dependencies]
bitvec = { workspace = true }
codec = { workspace = true, features = ["derive", "bit-vec"] }
scale-info = { workspace = true, features = ["bit-vec"] }
tokio = { workspace = true, features = ["macros", "time", "rt-multi-thread"] }
sp-core = { workspace = true }
sp-runtime = { workspace = true }
sp-keyring = { workspace = true }
sp-version = { workspace = true }
assert_matches = { workspace = true }
<<<<<<< HEAD
# Tracing subscriber is useful for light-client examples to ensure that
# the `bootNodes` and chain spec are configured correctly. If all is fine, then
# the light-client wlll emit INFO logs with
# `GrandPa warp sync finished` and `Finalized block runtime ready.`
tracing-subscriber = { workspace = true }

[[example]]
name = "unstable_light_client"
path = "examples/unstable_light_client.rs"
required-features = ["unstable-light-client"]

[[example]]
name = "unstable_light_client_tx_basic"
path = "examples/unstable_light_client_tx_basic.rs"
required-features = ["unstable-light-client", "jsonrpsee-ws"]

[profile.dev.package.smoldot-light]
opt-level = 2
[profile.test.package.smoldot-light]
opt-level = 2
=======
subxt-signer = { workspace = true, features = ["subxt"] }
>>>>>>> b4eb406e
<|MERGE_RESOLUTION|>--- conflicted
+++ resolved
@@ -53,7 +53,6 @@
 # latest features exposed by the metadata.
 unstable-metadata = []
 
-<<<<<<< HEAD
 # Activate this to expose the Light Client functionality.
 # Note that this feature is experimental and things may break or not work as expected.
 unstable-light-client = [
@@ -63,12 +62,10 @@
     "tokio/rt",
     "futures-util",
 ]
-=======
 # Enable this to expose functionality only used for integration testing.
 # The exposed functionality is subject to breaking changes at any point,
 # and should not be relied upon.
 integration-tests = []
->>>>>>> b4eb406e
 
 [dependencies]
 codec = { package = "parity-scale-codec", workspace = true, features = ["derive"] }
@@ -107,19 +104,14 @@
 subxt-macro = { workspace = true }
 subxt-metadata = { workspace = true }
 
-<<<<<<< HEAD
 # Light client support:
 smoldot-light = { workspace = true, optional = true }
 tokio = { workspace = true, optional = true }
 tokio-stream = { workspace = true, optional = true }
 futures-util = { workspace = true, optional = true }
 
-[target.wasm32-unknown-unknown.dependencies]
-getrandom = { workspace = true, features = ["js"] }
-=======
 # Included if "web" feature is enabled, to enable its js feature.
 getrandom = { workspace = true, optional = true }
->>>>>>> b4eb406e
 
 [dev-dependencies]
 bitvec = { workspace = true }
@@ -131,7 +123,7 @@
 sp-keyring = { workspace = true }
 sp-version = { workspace = true }
 assert_matches = { workspace = true }
-<<<<<<< HEAD
+subxt-signer = { workspace = true, features = ["subxt"] }
 # Tracing subscriber is useful for light-client examples to ensure that
 # the `bootNodes` and chain spec are configured correctly. If all is fine, then
 # the light-client wlll emit INFO logs with
@@ -151,7 +143,4 @@
 [profile.dev.package.smoldot-light]
 opt-level = 2
 [profile.test.package.smoldot-light]
-opt-level = 2
-=======
-subxt-signer = { workspace = true, features = ["subxt"] }
->>>>>>> b4eb406e
+opt-level = 2