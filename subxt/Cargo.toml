--- conflicted
+++ resolved
@@ -75,13 +75,8 @@
 [dev-dependencies]
 bitvec = "1"
 codec = { package = "parity-scale-codec", version = "3.0.0", default-features = false, features = ["derive", "full", "bit-vec"] }
-<<<<<<< HEAD
 scale-info = { version = "2.5.0", features = ["bit-vec"] }
-tokio = { version = "1.26", features = ["macros", "time", "rt-multi-thread"] }
-=======
-scale-info = { version = "2.4.0", features = ["bit-vec"] }
 tokio = { version = "1.27", features = ["macros", "time", "rt-multi-thread"] }
->>>>>>> 34f0521f
 sp-core = { version = "18.0.0", default-features = false }
 sp-runtime = "20.0.0"
 sp-keyring = "20.0.0"
