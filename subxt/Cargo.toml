[package]
name = "subxt"
version = "0.27.1"
authors.workspace = true
edition.workspace = true
rust-version.workspace = true
publish = true

license.workspace = true
readme = "../README.md"
repository.workspace = true
documentation.workspace = true
homepage.workspace = true
description = "Submit extrinsics (transactions) to a substrate node via RPC"
keywords = ["parity", "substrate", "blockchain"]

[features]
default = ["jsonrpsee-ws", "substrate-compat"]

# Activate this feature to pull in extra Substrate dependencies which make it
# possible to provide a proper extrinsic Signer implementation (PairSigner).
substrate-compat = [
    "sp-core",
    "sp-runtime"
]

# Activate this to expose functionality only used for integration testing.
# The exposed functionality is subject to breaking changes at any point,
# and should not be relied upon.
integration-tests = []

# Jsonrpsee if the default RPC provider used in Subxt. However, it can be
# swapped out for an alternative implementation, and so is optional.
jsonrpsee-ws = ["jsonrpsee/async-client", "jsonrpsee/client-ws-transport"]
jsonrpsee-web = ["jsonrpsee/async-wasm-client", "jsonrpsee/client-web-transport"]

[dependencies]
codec = { package = "parity-scale-codec", version = "3.0.0", default-features = false, features = ["derive", "full"] }
scale-info = "2.0.0"
scale-value = { git = "https://github.com/paritytech/scale-value", branch = "jsdw-decode-as-type" }
scale-bits = "0.3"
scale-decode = { git = "https://github.com/paritytech/scale-decode", branch = "jsdw-decode-as-type" }
scale-encode = "0.0.18"
futures = { version = "0.3.26", default-features = false, features = ["std"] }
hex = "0.4.3"
jsonrpsee = { version = "0.16", optional = true, features = ["jsonrpsee-types"] }
serde = { version = "1.0.124", features = ["derive"] }
serde_json = { version = "1.0.93", features = ["raw_value"] }
thiserror = "1.0.24"
tracing = "0.1.34"
parking_lot = "0.12.0"
frame-metadata = "15.0.0"
derivative = "2.2.0"

subxt-macro = { version = "0.27.1", path = "../macro" }
subxt-metadata = { version = "0.27.1", path = "../metadata" }

# Provides some deserialization, types like U256/H256 and hashing impls like twox/blake256:
impl-serde = { version = "0.4.0" }
<<<<<<< HEAD
primitive-types = { version = "0.12.1", default-features = false, features = ["codec", "scale-info", "serde"] }
sp-core-hashing = "6.0.0"
=======
primitive-types = { version = "0.12.0", default-features = false, features = ["codec", "scale-info", "serde"] }
sp-core-hashing = "7.0.0"
>>>>>>> 1c5faf3f

# For ss58 encoding AccountId32 to serialize them properly:
base58 = { version = "0.2.0" }
blake2 = { version = "0.10.4", default-features = false }

# These are only included is "substrate-compat" is enabled.
sp-core = { version = "18.0.0", default-features = false, optional = true }
sp-runtime = { version = "20.0.0", optional = true }

[target.wasm32-unknown-unknown.dependencies]
getrandom = { version = "0.2", features = ["js"] }

[dev-dependencies]
bitvec = "1"
codec = { package = "parity-scale-codec", version = "3.0.0", default-features = false, features = ["derive", "full", "bit-vec"] }
scale-info = { version = "2.0.0", features = ["bit-vec"] }
tokio = { version = "1.25", features = ["macros", "time", "rt-multi-thread"] }
sp-core = { version = "18.0.0", default-features = false }
sp-runtime = "20.0.0"
sp-keyring = "20.0.0"
sp-version = "18.0.0"<|MERGE_RESOLUTION|>--- conflicted
+++ resolved
@@ -57,13 +57,8 @@
 
 # Provides some deserialization, types like U256/H256 and hashing impls like twox/blake256:
 impl-serde = { version = "0.4.0" }
-<<<<<<< HEAD
 primitive-types = { version = "0.12.1", default-features = false, features = ["codec", "scale-info", "serde"] }
-sp-core-hashing = "6.0.0"
-=======
-primitive-types = { version = "0.12.0", default-features = false, features = ["codec", "scale-info", "serde"] }
 sp-core-hashing = "7.0.0"
->>>>>>> 1c5faf3f
 
 # For ss58 encoding AccountId32 to serialize them properly:
 base58 = { version = "0.2.0" }
