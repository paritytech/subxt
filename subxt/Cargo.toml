--- conflicted
+++ resolved
@@ -27,13 +27,9 @@
 serde_json = "1.0.64"
 thiserror = "1.0.24"
 
-<<<<<<< HEAD
-subxt-codegen = { version = "0.18.1", path = "../codegen" }
-subxt-macro = { version = "0.18.1", path = "../macro" }
-subxt-metadata = { path = "../metadata", version = "0.18.1" }
-=======
+subxt-codegen = { version = "0.19.0", path = "../codegen" }
 subxt-macro = { version = "0.19.0", path = "../macro" }
->>>>>>> 82f30400
+subxt-metadata = { version = "0.19.0", path = "../metadata" }
 
 sp-core = { version = "6.0.0", default-features = false  }
 sp-runtime = "6.0.0"
