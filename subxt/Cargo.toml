[package]
name = "subxt"
version = "0.27.0"
authors = ["Parity Technologies <admin@parity.io>"]
edition = "2021"
publish = true

license = "Apache-2.0 OR GPL-3.0"
readme = "../README.md"
repository = "https://github.com/paritytech/subxt"
documentation = "https://docs.rs/subxt"
homepage = "https://www.parity.io/"
description = "Submit extrinsics (transactions) to a substrate node via RPC"
keywords = ["parity", "substrate", "blockchain"]

[features]
default = ["jsonrpsee-ws", "substrate-compat"]

# Activate this feature to pull in extra Substrate dependencies which make it
# possible to provide a proper extrinsic Signer implementation (PairSigner).
substrate-compat = [
    "sp-core",
    "sp-runtime"
]

# Activate this to expose functionality only used for integration testing.
# The exposed functionality is subject to breaking changes at any point,
# and should not be relied upon.
integration-tests = []

# Jsonrpsee if the default RPC provider used in Subxt. However, it can be
# swapped out for an alternative implementation, and so is optional.
jsonrpsee-ws = ["jsonrpsee/async-client", "jsonrpsee/client-ws-transport"]
jsonrpsee-web = ["jsonrpsee/async-wasm-client", "jsonrpsee/client-web-transport"]

[dependencies]
codec = { package = "parity-scale-codec", version = "3.0.0", default-features = false, features = ["derive", "full"] }
scale-info = "2.0.0"
scale-value = { git = "https://github.com/paritytech/scale-value", branch = "jsdw-scale-decode-as-type" }
scale-bits = "0.3"
<<<<<<< HEAD
scale-decode = { git = "https://github.com/paritytech/scale-decode", branch = "jsdw-decode-as-type" }
scale-encode = "0.0.4"
futures = { version = "0.3.13", default-features = false, features = ["std"] }
=======
scale-decode = "0.4.0"
futures = { version = "0.3.26", default-features = false, features = ["std"] }
>>>>>>> 7b0e06cf
hex = "0.4.3"
jsonrpsee = { version = "0.16", optional = true, features = ["jsonrpsee-types"] }
serde = { version = "1.0.124", features = ["derive"] }
serde_json = { version = "1.0.93", features = ["raw_value"] }
thiserror = "1.0.24"
tracing = "0.1.34"
parking_lot = "0.12.0"
frame-metadata = "15.0.0"
derivative = "2.2.0"

subxt-macro = { version = "0.27.0", path = "../macro" }
subxt-metadata = { version = "0.27.0", path = "../metadata" }

# Provides some deserialization, types like U256/H256 and hashing impls like twox/blake256:
impl-serde = { version = "0.4.0" }
primitive-types = { version = "0.12.0", default-features = false, features = ["codec", "scale-info", "serde"] }
sp-core-hashing = "6.0.0"

# For ss58 encoding AccountId32 to serialize them properly:
base58 = { version = "0.2.0" }
blake2 = { version = "0.10.4", default-features = false }

# These are only included is "substrate-compat" is enabled.
sp-core = { version = "16.0.0", default-features = false, optional = true }
sp-runtime = { version = "18.0.0", optional = true }

[target.wasm32-unknown-unknown.dependencies]
getrandom = { version = "0.2", features = ["js"] }

[dev-dependencies]
bitvec = "1"
codec = { package = "parity-scale-codec", version = "3.0.0", default-features = false, features = ["derive", "full", "bit-vec"] }
scale-info = { version = "2.0.0", features = ["bit-vec"] }
tokio = { version = "1.25", features = ["macros", "time", "rt-multi-thread"] }
sp-core = { version = "16.0.0", default-features = false }
sp-runtime = "18.0.0"
sp-keyring = "18.0.0"
sp-version = "16.0.0"<|MERGE_RESOLUTION|>--- conflicted
+++ resolved
@@ -38,14 +38,9 @@
 scale-info = "2.0.0"
 scale-value = { git = "https://github.com/paritytech/scale-value", branch = "jsdw-scale-decode-as-type" }
 scale-bits = "0.3"
-<<<<<<< HEAD
 scale-decode = { git = "https://github.com/paritytech/scale-decode", branch = "jsdw-decode-as-type" }
 scale-encode = "0.0.4"
-futures = { version = "0.3.13", default-features = false, features = ["std"] }
-=======
-scale-decode = "0.4.0"
 futures = { version = "0.3.26", default-features = false, features = ["std"] }
->>>>>>> 7b0e06cf
 hex = "0.4.3"
 jsonrpsee = { version = "0.16", optional = true, features = ["jsonrpsee-types"] }
 serde = { version = "1.0.124", features = ["derive"] }
