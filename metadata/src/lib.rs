// Copyright 2019-2023 Parity Technologies (UK) Ltd.
// This file is dual-licensed as Apache-2.0 or GPL-3.0.
// see LICENSE for license details.

mod retain;
mod validation;

<<<<<<< HEAD
use frame_metadata::{
    v14::RuntimeMetadataV14, v15::RuntimeMetadataV15, RuntimeMetadata, RuntimeMetadataPrefixed,
};
=======
use frame_metadata::{v14::RuntimeMetadataV14, v15::RuntimeMetadataV15};
>>>>>>> 59d195d4

pub use retain::retain_metadata_pallets;
pub use validation::{
    get_call_hash, get_constant_hash, get_metadata_hash, get_metadata_per_pallet_hash,
<<<<<<< HEAD
    get_pallet_hash, get_runtime_api_hash, get_runtime_trait_hash, get_storage_hash, NotFound,
};

/// Latest runtime metadata version supported by subxt.
pub type LatestRuntimeMetadata = RuntimeMetadataV15;

/// Convert the metadata V14 to the latest metadata version.
pub fn metadata_v14_to_latest(metadata: RuntimeMetadataV14) -> LatestRuntimeMetadata {
=======
    get_pallet_hash, get_storage_hash, NotFound,
};

/// Convert the metadata V14 to the latest metadata version.
pub fn metadata_v14_to_latest(metadata: RuntimeMetadataV14) -> RuntimeMetadataV15 {
>>>>>>> 59d195d4
    RuntimeMetadataV15 {
        types: metadata.types,
        pallets: metadata
            .pallets
            .into_iter()
            .map(|pallet| frame_metadata::v15::PalletMetadata {
                name: pallet.name,
                storage: pallet
                    .storage
                    .map(|storage| frame_metadata::v15::PalletStorageMetadata {
                        prefix: storage.prefix,
                        entries: storage
                            .entries
                            .into_iter()
                            .map(|entry| {
                                let modifier = match entry.modifier {
                                    frame_metadata::v14::StorageEntryModifier::Optional => {
                                        frame_metadata::v15::StorageEntryModifier::Optional
                                    }
                                    frame_metadata::v14::StorageEntryModifier::Default => {
                                        frame_metadata::v15::StorageEntryModifier::Default
                                    }
                                };

                                let ty = match entry.ty {
                                    frame_metadata::v14::StorageEntryType::Plain(ty) => {
                                        frame_metadata::v15::StorageEntryType::Plain(ty)
                                    },
                                    frame_metadata::v14::StorageEntryType::Map {
                                        hashers,
                                        key,
                                        value,
                                    } => frame_metadata::v15::StorageEntryType::Map {
                                        hashers: hashers.into_iter().map(|hasher| match hasher {
                                            frame_metadata::v14::StorageHasher::Blake2_128 => frame_metadata::v15::StorageHasher::Blake2_128,
                                            frame_metadata::v14::StorageHasher::Blake2_256 => frame_metadata::v15::StorageHasher::Blake2_256,
                                            frame_metadata::v14::StorageHasher::Blake2_128Concat  => frame_metadata::v15::StorageHasher::Blake2_128Concat ,
                                            frame_metadata::v14::StorageHasher::Twox128 => frame_metadata::v15::StorageHasher::Twox128,
                                            frame_metadata::v14::StorageHasher::Twox256 => frame_metadata::v15::StorageHasher::Twox256,
                                            frame_metadata::v14::StorageHasher::Twox64Concat => frame_metadata::v15::StorageHasher::Twox64Concat,
                                            frame_metadata::v14::StorageHasher::Identity=> frame_metadata::v15::StorageHasher::Identity,
                                        }).collect(),
                                        key,
                                        value,
                                    },
                                };

                                frame_metadata::v15::StorageEntryMetadata {
                                    name: entry.name,
                                    modifier,
                                    ty,
                                    default: entry.default,
                                    docs: entry.docs,
                                }
                            })
                            .collect(),
                    }),
                calls: pallet.calls.map(|calls| frame_metadata::v15::PalletCallMetadata { ty: calls.ty } ),
                event: pallet.event.map(|event| frame_metadata::v15::PalletEventMetadata { ty: event.ty } ),
                constants: pallet.constants.into_iter().map(|constant| frame_metadata::v15::PalletConstantMetadata {
                    name: constant.name,
                    ty: constant.ty,
                    value: constant.value,
                    docs: constant.docs,
                } ).collect(),
                error: pallet.error.map(|error| frame_metadata::v15::PalletErrorMetadata { ty: error.ty } ),
                index: pallet.index,
                docs: Default::default(),
            })
            .collect(),
        extrinsic: frame_metadata::v15::ExtrinsicMetadata {
            ty: metadata.extrinsic.ty,
            version: metadata.extrinsic.version,
            signed_extensions: metadata.extrinsic.signed_extensions.into_iter().map(|ext| {
                frame_metadata::v15::SignedExtensionMetadata {
                    identifier: ext.identifier,
                    ty: ext.ty,
                    additional_signed: ext.additional_signed,
                }
            }).collect()
        },
        ty: metadata.ty,
        apis: Default::default(),
<<<<<<< HEAD
    }
}

/// Convert a prefixed runtime metadata to the latest version of the runtime metadata.
///
/// # Panics
///
/// Panics if the runtime metadata version is not supported.
///
/// Supported versions: v14 and v15.
pub fn metadata_to_latest(meta: RuntimeMetadataPrefixed) -> LatestRuntimeMetadata {
    match meta.1 {
        RuntimeMetadata::V14(v14) => metadata_v14_to_latest(v14),
        RuntimeMetadata::V15(v15) => v15,
        _ => panic!("Unsupported metadata version {:?}", meta.1),
=======
>>>>>>> 59d195d4
    }
}<|MERGE_RESOLUTION|>--- conflicted
+++ resolved
@@ -5,33 +5,16 @@
 mod retain;
 mod validation;
 
-<<<<<<< HEAD
-use frame_metadata::{
-    v14::RuntimeMetadataV14, v15::RuntimeMetadataV15, RuntimeMetadata, RuntimeMetadataPrefixed,
-};
-=======
 use frame_metadata::{v14::RuntimeMetadataV14, v15::RuntimeMetadataV15};
->>>>>>> 59d195d4
 
 pub use retain::retain_metadata_pallets;
 pub use validation::{
     get_call_hash, get_constant_hash, get_metadata_hash, get_metadata_per_pallet_hash,
-<<<<<<< HEAD
     get_pallet_hash, get_runtime_api_hash, get_runtime_trait_hash, get_storage_hash, NotFound,
-};
-
-/// Latest runtime metadata version supported by subxt.
-pub type LatestRuntimeMetadata = RuntimeMetadataV15;
-
-/// Convert the metadata V14 to the latest metadata version.
-pub fn metadata_v14_to_latest(metadata: RuntimeMetadataV14) -> LatestRuntimeMetadata {
-=======
-    get_pallet_hash, get_storage_hash, NotFound,
 };
 
 /// Convert the metadata V14 to the latest metadata version.
 pub fn metadata_v14_to_latest(metadata: RuntimeMetadataV14) -> RuntimeMetadataV15 {
->>>>>>> 59d195d4
     RuntimeMetadataV15 {
         types: metadata.types,
         pallets: metadata
@@ -115,23 +98,5 @@
         },
         ty: metadata.ty,
         apis: Default::default(),
-<<<<<<< HEAD
-    }
-}
-
-/// Convert a prefixed runtime metadata to the latest version of the runtime metadata.
-///
-/// # Panics
-///
-/// Panics if the runtime metadata version is not supported.
-///
-/// Supported versions: v14 and v15.
-pub fn metadata_to_latest(meta: RuntimeMetadataPrefixed) -> LatestRuntimeMetadata {
-    match meta.1 {
-        RuntimeMetadata::V14(v14) => metadata_v14_to_latest(v14),
-        RuntimeMetadata::V15(v15) => v15,
-        _ => panic!("Unsupported metadata version {:?}", meta.1),
-=======
->>>>>>> 59d195d4
     }
 }