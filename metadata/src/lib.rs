--- conflicted
+++ resolved
@@ -396,14 +396,6 @@
     }
 }
 
-<<<<<<< HEAD
-/// An error returned if we attempt to get the hash for a specific call, constant
-/// or storage item that doesn't exist.
-#[derive(Clone, Debug)]
-pub enum NotFound {
-    Pallet,
-    Item
-=======
 /// Obtain the hash representation of a `frame_metadata::RuntimeMetadataLastVersion`
 /// hashing only the provided pallets.
 ///
@@ -449,7 +441,6 @@
         metadata_hash: hash,
         pallet_hashes: pallets_hashed.into_iter().collect(),
     }
->>>>>>> 8f57e201
 }
 
 /// Metadata hash details obtained from hashing `frame_metadata::RuntimeMetadataLastVersion`.
@@ -478,6 +469,14 @@
     fn default() -> Self {
         Self::new()
     }
+}
+
+/// An error returned if we attempt to get the hash for a specific call, constant
+/// or storage item that doesn't exist.
+#[derive(Clone, Debug)]
+pub enum NotFound {
+    Pallet,
+    Item,
 }
 
 #[cfg(test)]
