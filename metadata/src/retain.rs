// Copyright 2019-2023 Parity Technologies (UK) Ltd.
// This file is dual-licensed as Apache-2.0 or GPL-3.0.
// see LICENSE for license details.

//! Utility functions to generate a subset of the metadata.

use frame_metadata::v15::{
    ExtrinsicMetadata, PalletMetadata, RuntimeMetadataV15, StorageEntryType,
};
use scale_info::{form::PortableForm, interner::UntrackedSymbol, TypeDef};
use std::{
    any::TypeId,
    collections::{BTreeMap, HashSet},
};

/// Collect all type IDs needed to represent the provided pallet.
fn collect_pallet_types(pallet: &PalletMetadata<PortableForm>, type_ids: &mut HashSet<u32>) {
    if let Some(storage) = &pallet.storage {
        for entry in &storage.entries {
            match entry.ty {
                StorageEntryType::Plain(ty) => {
                    type_ids.insert(ty.id);
                }
                StorageEntryType::Map { key, value, .. } => {
                    type_ids.insert(key.id);
                    type_ids.insert(value.id);
                }
            }
        }
    }

    if let Some(calls) = &pallet.calls {
        type_ids.insert(calls.ty.id);
    }

    if let Some(event) = &pallet.event {
        type_ids.insert(event.ty.id);
    }

    for constant in &pallet.constants {
        type_ids.insert(constant.ty.id);
    }

    if let Some(error) = &pallet.error {
        type_ids.insert(error.ty.id);
    }
}

/// Update all type IDs of the provided pallet using the new type IDs from the portable registry.
fn update_pallet_types(pallet: &mut PalletMetadata<PortableForm>, map_ids: &BTreeMap<u32, u32>) {
    if let Some(storage) = &mut pallet.storage {
        for entry in &mut storage.entries {
            match &mut entry.ty {
                StorageEntryType::Plain(ty) => {
                    update_type(ty, map_ids);
                }
                StorageEntryType::Map { key, value, .. } => {
                    update_type(key, map_ids);
                    update_type(value, map_ids);
                }
            }
        }
    }

    if let Some(calls) = &mut pallet.calls {
        update_type(&mut calls.ty, map_ids);
    }

    if let Some(event) = &mut pallet.event {
        update_type(&mut event.ty, map_ids);
    }

    for constant in &mut pallet.constants {
        update_type(&mut constant.ty, map_ids);
    }

    if let Some(error) = &mut pallet.error {
        update_type(&mut error.ty, map_ids);
    }
}

/// Collect all type IDs needed to represent the extrinsic metadata.
fn collect_extrinsic_types(
    extrinsic: &ExtrinsicMetadata<PortableForm>,
    type_ids: &mut HashSet<u32>,
) {
    type_ids.insert(extrinsic.ty.id);

    for signed in &extrinsic.signed_extensions {
        type_ids.insert(signed.ty.id);
        type_ids.insert(signed.additional_signed.id);
    }
}

/// Update all type IDs of the provided extrinsic metadata using the new type IDs from the portable registry.
fn update_extrinsic_types(
    extrinsic: &mut ExtrinsicMetadata<PortableForm>,
    map_ids: &BTreeMap<u32, u32>,
) {
    update_type(&mut extrinsic.ty, map_ids);

    for signed in &mut extrinsic.signed_extensions {
        update_type(&mut signed.ty, map_ids);
        update_type(&mut signed.additional_signed, map_ids);
    }
}

/// Update the given type using the new type ID from the portable registry.
///
/// # Panics
///
/// Panics if the [`scale_info::PortableRegistry`] did not retain all needed types.
fn update_type(ty: &mut UntrackedSymbol<TypeId>, map_ids: &BTreeMap<u32, u32>) {
    let old_id = ty.id;
    let new_id = map_ids
        .get(&old_id)
        .copied()
        .unwrap_or_else(|| panic!("PortableRegistry did not retain type id {old_id}. This is a bug. Please open an issue."));
    *ty = new_id.into();
}

/// Strip any pallets out of the RuntimeCall type that aren't the ones we want to keep.
/// The RuntimeCall type is referenced in a bunch of places, so doing this prevents us from
/// holding on to stuff in pallets we've asked not to keep.
fn retain_pallets_in_runtime_call_type<F>(metadata: &mut RuntimeMetadataV15, mut filter: F)
where
    F: FnMut(&str) -> bool,
{
    let extrinsic_ty = metadata
        .types
        .types
        .get_mut(metadata.extrinsic.ty.id as usize)
        .expect("Metadata should contain extrinsic type in registry");

    let Some(call_ty) = extrinsic_ty.ty.type_params
        .iter_mut()
        .find(|ty| ty.name == "Call")
        .and_then(|ty| ty.ty) else { return };

    let call_ty = metadata
        .types
        .types
        .get_mut(call_ty.id as usize)
        .expect("Metadata should contain Call type information");

    let TypeDef::Variant(variant) = &mut call_ty.ty.type_def else {
        panic!("Metadata Call type is expected to be a variant type");
    };

    // Remove all variants from the call type that aren't the pallet(s) we want to keep.
    variant.variants.retain(|v| filter(&v.name));
}

/// Generate a subset of the metadata that contains only the
/// types needed to represent the provided pallets.
///
/// # Note
///
/// Used to strip metadata of unneeded information and to reduce the
/// binary size.
///
/// # Panics
///
/// Panics if the [`scale_info::PortableRegistry`] did not retain all needed types,
/// or the metadata does not contain the "sp_runtime::DispatchError" type.
pub fn retain_metadata_pallets<F>(metadata: &mut RuntimeMetadataV15, mut filter: F)
where
    F: FnMut(&str) -> bool,
{
    let mut type_ids = HashSet::new();

    // There is a special RuntimeCall type which points to all pallets and call types by default.
    // This brings in a significant chunk of types. We trim this down to only include variants
    // for the pallets we're retaining, to avoid this.
    retain_pallets_in_runtime_call_type(metadata, &mut filter);

    // Filter our pallet list to only those pallets we want to keep. Keep hold of all
    //type IDs in the pallets we're keeping.
    metadata.pallets.retain(|pallet| {
        if filter(&pallet.name) {
            collect_pallet_types(pallet, &mut type_ids);
            true
        } else {
            false
        }
    });

    // Keep the extrinsic stuff referenced in our metadata.
    collect_extrinsic_types(&metadata.extrinsic, &mut type_ids);

    // Keep the "runtime" type ID, since it's referenced in our metadata.
    type_ids.insert(metadata.ty.id);

    // Additionally, subxt depends on the `DispatchError` type existing; we use the same
    // logic here that is used when building our `Metadata`.
    let dispatch_error_ty = metadata
        .types
        .types
        .iter()
        .find(|ty| ty.ty.path.segments == ["sp_runtime", "DispatchError"])
        .expect("Metadata must contain sp_runtime::DispatchError");
    type_ids.insert(dispatch_error_ty.id);

    // Now, keep the type IDs we've asked for. This recursively keeps any types referenced from these.
    // This will return a map from old to new type ID, because IDs may change.
    let map_ids = metadata.types.retain(|id| type_ids.contains(&id));

    // And finally, we can go and update all of our type IDs in the metadata as a result of this:
    for pallets in &mut metadata.pallets {
        update_pallet_types(pallets, &map_ids);
    }
    update_extrinsic_types(&mut metadata.extrinsic, &map_ids);
    update_type(&mut metadata.ty, &map_ids);
}

#[cfg(test)]
mod tests {
    use super::*;
<<<<<<< HEAD
    use crate::metadata_to_latest;
    use codec::Decode;
    use frame_metadata::{v15::RuntimeMetadataV15, RuntimeMetadataPrefixed};
=======
    use crate::metadata_v14_to_latest;
    use codec::Decode;
    use frame_metadata::{v15::RuntimeMetadataV15, RuntimeMetadata, RuntimeMetadataPrefixed};
>>>>>>> 59d195d4
    use std::{fs, path::Path};

    fn load_metadata() -> RuntimeMetadataV15 {
        let bytes = fs::read(Path::new("../artifacts/polkadot_metadata.scale"))
            .expect("Cannot read metadata blob");
        let meta: RuntimeMetadataPrefixed =
            Decode::decode(&mut &*bytes).expect("Cannot decode scale metadata");

<<<<<<< HEAD
        metadata_to_latest(meta)
=======
        match meta.1 {
            RuntimeMetadata::V14(v14) => metadata_v14_to_latest(v14),
            RuntimeMetadata::V15(v15) => v15,
            _ => panic!("Unsupported metadata version {:?}", meta.1),
        }
>>>>>>> 59d195d4
    }

    #[test]
    fn retain_one_pallet() {
        let metadata_cache = load_metadata();

        // Retain one pallet at a time ensuring the test does not panic.
        for pallet in &metadata_cache.pallets {
            let mut metadata = metadata_cache.clone();
            retain_metadata_pallets(&mut metadata, |pallet_name| pallet_name == pallet.name);

            assert_eq!(metadata.pallets.len(), 1);
            assert_eq!(metadata.pallets.get(0).unwrap().name, pallet.name);
        }
    }
}<|MERGE_RESOLUTION|>--- conflicted
+++ resolved
@@ -216,15 +216,9 @@
 #[cfg(test)]
 mod tests {
     use super::*;
-<<<<<<< HEAD
-    use crate::metadata_to_latest;
-    use codec::Decode;
-    use frame_metadata::{v15::RuntimeMetadataV15, RuntimeMetadataPrefixed};
-=======
     use crate::metadata_v14_to_latest;
     use codec::Decode;
     use frame_metadata::{v15::RuntimeMetadataV15, RuntimeMetadata, RuntimeMetadataPrefixed};
->>>>>>> 59d195d4
     use std::{fs, path::Path};
 
     fn load_metadata() -> RuntimeMetadataV15 {
@@ -233,15 +227,11 @@
         let meta: RuntimeMetadataPrefixed =
             Decode::decode(&mut &*bytes).expect("Cannot decode scale metadata");
 
-<<<<<<< HEAD
-        metadata_to_latest(meta)
-=======
         match meta.1 {
             RuntimeMetadata::V14(v14) => metadata_v14_to_latest(v14),
             RuntimeMetadata::V15(v15) => v15,
             _ => panic!("Unsupported metadata version {:?}", meta.1),
         }
->>>>>>> 59d195d4
     }
 
     #[test]
