--- conflicted
+++ resolved
@@ -136,22 +136,13 @@
 sp-keyring = "34.0.0"
 
 # Subxt workspace crates:
-<<<<<<< HEAD
-subxt = { version = "0.34.0", path = "subxt", default-features = false }
-subxt-core = { version = "0.34.0", path = "core", default-features = false }
-subxt-macro = { version = "0.34.0", path = "macro" }
-subxt-metadata = { version = "0.34.0", path = "metadata", default-features = false }
-subxt-codegen = { version = "0.34.0", path = "codegen" }
-subxt-signer = { version = "0.34.0", path = "signer", default-features = false }
-subxt-lightclient = { version = "0.34.0", path = "lightclient", default-features = false }
-=======
 subxt = { version = "0.35.0", path = "subxt", default-features = false }
+subxt-core = { version = "0.35.0", path = "core", default-features = false }
 subxt-macro = { version = "0.35.0", path = "macro" }
 subxt-metadata = { version = "0.35.0", path = "metadata", default-features = false }
 subxt-codegen = { version = "0.35.0", path = "codegen" }
 subxt-signer = { version = "0.35.0", path = "signer", default-features = false }
 subxt-lightclient = { version = "0.35.0", path = "lightclient", default-features = false }
->>>>>>> 9810406d
 test-runtime = { path = "testing/test-runtime" }
 substrate-runner = { path = "testing/substrate-runner" }
 
