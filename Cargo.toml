[workspace]
members = [
    "cli",
    "codegen",
    "core",
    "lightclient",
    "testing/substrate-runner",
    "testing/test-runtime",
    "testing/integration-tests",
    "testing/integration-tests/subxt-test-macro",
    "testing/ui-tests",
    "testing/generate-custom-metadata",
    "macro",
    "metadata",
    "signer",
    "subxt",
    "scripts/artifacts",
]

# We exclude any crates that would depend on non mutually
# exclusive feature flags and thus can't compile with the
# workspace:
exclude = [
    "testing/no-std-tests",
    "testing/wasm-rpc-tests",
    "testing/wasm-lightclient-tests",
    "signer/wasm-tests",
    "examples/wasm-example",
    "examples/parachain-example",
]
resolver = "2"

[workspace.package]
authors = ["Parity Technologies <admin@parity.io>"]
edition = "2021"
version = "0.37.0"
rust-version = "1.74.0"
license = "Apache-2.0 OR GPL-3.0"
repository = "https://github.com/paritytech/subxt"
documentation = "https://docs.rs/subxt"
homepage = "https://www.parity.io/"

[workspace.lints.rust]
bad_style = "deny"
improper_ctypes = "deny"
missing_docs = "deny"
non_shorthand_field_patterns = "deny"
no_mangle_generic_items = "deny"
overflowing_literals = "deny"
path_statements = "deny"
patterns_in_fns_without_body = "deny"
unconditional_recursion = "deny"
unused_allocation = "deny"
unused_comparisons = "deny"
unused_parens = "deny"
unused_extern_crates = "deny"

[workspace.lints.clippy]
type_complexity = "allow"
# Priority -1 means that it can overwritten by other lints, https://rust-lang.github.io/rust-clippy/master/index.html#/lint_groups_priority
all = { level = "deny", priority = -1 }

[workspace.dependencies]
async-trait = "0.1.83"
assert_matches = "1.5.0"
base58 = { version = "0.2.0" }
bitvec = { version = "1", default-features = false }
blake2 = { version = "0.10.6", default-features = false }
clap = { version = "4.5.18", features = ["derive", "cargo"] }
cfg-if = "1.0.0"
criterion = "0.5.1"
codec = { package = "parity-scale-codec", version = "3.6.9", default-features = false }
color-eyre = "0.6.3"
console_error_panic_hook = "0.1.7"
darling = "0.20.10"
derive-where = "1.2.7"
either = { version = "1.13.0", default-features = false }
finito = { version = "0.1.0", default-features = false }
frame-decode = { version = "0.4.0", default-features = false }
<<<<<<< HEAD
frame-metadata = { version = "17.0.0", default-features = false }
futures = { version = "0.3.30", default-features = false, features = ["std"] }
=======
frame-metadata = { version = "16.0.0", default-features = false }
futures = { version = "0.3.31", default-features = false, features = ["std"] }
>>>>>>> 03f63ef7
getrandom = { version = "0.2", default-features = false }
hashbrown = "0.14.5"
hex = { version = "0.4.3", default-features = false }
heck = "0.5.0"
impl-serde = { version = "0.5.0", default-features = false }
indoc = "2"
jsonrpsee = { version = "0.24.5" }
pretty_assertions = "1.4.1"
primitive-types = { version = "0.13.1", default-features = false }
proc-macro-error2 = "2.0.0"
proc-macro2 = "1.0.86"
quote = "1.0.37"
regex = { version = "1.11.0", default-features = false }
scale-info = { version = "2.11.4", default-features = false }
scale-value = { version = "0.17.0", default-features = false }
scale-bits = { version = "0.6.0", default-features = false }
scale-decode = { version = "0.14.0", default-features = false }
scale-encode = { version = "0.8.0", default-features = false }
scale-typegen = "0.9.0"
scale-typegen-description = "0.9.0"
serde = { version = "1.0.210", default-features = false, features = ["derive"] }
serde_json = { version = "1.0.128", default-features = false }
syn = { version = "2.0.77", features = ["full", "extra-traits"] }
thiserror = "1.0.64"
tokio = { version = "1.40", default-features = false }
tracing = { version = "0.1.40", default-features = false }
tracing-wasm = "0.2.1"
tracing-subscriber = { version = "0.3.18", features = ["env-filter"] }
trybuild = "1.0.99"
url = "2.5.2"
wabt = "0.10.0"
wasm-bindgen-test = "0.3.24"
which = "6.0.3"
strip-ansi-escapes = "0.2.0"
proptest = "1.5.0"
hex-literal = "0.4.1"

# Light client support:
smoldot = { version = "0.18.0", default-features = false }
smoldot-light = { version = "0.16.2", default-features = false }
tokio-stream = "0.1.16"
futures-util = "0.3.31"
rand = "0.8.5"
pin-project = "1.1.5"

# Light client wasm:
web-sys = { version = "0.3.70", features = ["BinaryType", "CloseEvent", "MessageEvent", "WebSocket"] }
wasm-bindgen = "0.2.93"
send_wrapper = "0.6.0"
js-sys = "0.3.70"
wasm-bindgen-futures = "0.4.43"
futures-timer = "3"
web-time = { version = "1.1", default-features = false }
tokio-util = "0.7.12"

# Substrate crates:
polkadot-sdk = { version = "0.7", default-features = false }

# Subxt workspace crates:
subxt = { version = "0.37.0", path = "subxt", default-features = false }
subxt-core = { version = "0.37.0", path = "core", default-features = false }
subxt-macro = { version = "0.37.0", path = "macro" }
subxt-metadata = { version = "0.37.0", path = "metadata", default-features = false }
subxt-codegen = { version = "0.37.0", path = "codegen" }
subxt-signer = { version = "0.37.0", path = "signer", default-features = false }
subxt-lightclient = { version = "0.37.0", path = "lightclient", default-features = false }
test-runtime = { path = "testing/test-runtime" }
substrate-runner = { path = "testing/substrate-runner" }

# subxt-signer deps that I expect aren't useful anywhere else:
bip39 = { version = "2.0.0", default-features = false }
bip32 = { version = "0.5.2", default-features = false }
hmac = { version = "0.12.1", default-features = false }
pbkdf2 = { version = "0.12.2", default-features = false }
schnorrkel = { version = "0.11.4", default-features = false }
secp256k1 = { version = "0.29.1", default-features = false }
keccak-hash = { version = "0.11.0", default-features = false }
secrecy = "0.10.2"
sha2 = { version = "0.10.8", default-features = false }
zeroize = { version = "1", default-features = false }
base64 = { version = "0.22.1", default-features = false }
scrypt = { version = "0.11.0", default-features = false }
crypto_secretbox = { version = "0.1.1", default-features = false }

[profile.dev.package.smoldot-light]
opt-level = 2
[profile.test.package.smoldot-light]
opt-level = 2
[profile.dev.package.smoldot]
opt-level = 2
[profile.test.package.smoldot]
opt-level = 2<|MERGE_RESOLUTION|>--- conflicted
+++ resolved
@@ -77,13 +77,8 @@
 either = { version = "1.13.0", default-features = false }
 finito = { version = "0.1.0", default-features = false }
 frame-decode = { version = "0.4.0", default-features = false }
-<<<<<<< HEAD
 frame-metadata = { version = "17.0.0", default-features = false }
-futures = { version = "0.3.30", default-features = false, features = ["std"] }
-=======
-frame-metadata = { version = "16.0.0", default-features = false }
 futures = { version = "0.3.31", default-features = false, features = ["std"] }
->>>>>>> 03f63ef7
 getrandom = { version = "0.2", default-features = false }
 hashbrown = "0.14.5"
 hex = { version = "0.4.3", default-features = false }
