--- conflicted
+++ resolved
@@ -129,17 +129,10 @@
 tokio-util = "0.7.10"
 
 # Substrate crates:
-<<<<<<< HEAD
 sp-core = { version = "31.0.0", default-features = false }
-sp-core-hashing = { version = "16.0.0", default-features = false }
+sp-crypto-hashing = { version = "0.1.0", default-features = false }
 sp-runtime = "34.0.0"
 sp-keyring = "34.0.0"
-=======
-sp-core = { version = "28.0.0", default-features = false }
-sp-crypto-hashing = { version = "0.1.0", default-features = false }
-sp-runtime = "31.0.0"
-sp-keyring = "31.0.0"
->>>>>>> 98c4c013
 
 # Subxt workspace crates:
 subxt = { version = "0.34.0", path = "subxt", default-features = false }
