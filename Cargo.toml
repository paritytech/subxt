--- conflicted
+++ resolved
@@ -91,25 +91,14 @@
 quote = "1.0.36"
 regex = { version = "1.10.4", default-features = false }
 scale-info = { version = "2.11.0", default-features = false }
-<<<<<<< HEAD
 scale-value = { version = "0.15.0", default-features = false }
 scale-bits = { version = "0.6.0", default-features = false }
 scale-decode = { version = "0.12.0", default-features = false }
 scale-encode = { version = "0.7.0", default-features = false }
 scale-typegen = "0.5.0"
 scale-typegen-description = "0.5.0"
-serde = { version = "1.0.198", default-features = false, features = ["derive"] }
-serde_json = { version = "1.0.114", default-features = false }
-=======
-scale-value = { version = "0.14.1", default-features = false }
-scale-bits = { version = "0.5.0", default-features = false }
-scale-decode = { version = "0.11.1", default-features = false }
-scale-encode = { version = "0.6.0", default-features = false }
-scale-typegen = "0.4.2"
-scale-typegen-description = "0.4.3"
 serde = { version = "1.0.199", default-features = false, features = ["derive"] }
 serde_json = { version = "1.0.116", default-features = false }
->>>>>>> cdbf025d
 syn = { version = "2.0.15", features = ["full", "extra-traits"] }
 thiserror = "1.0.59"
 tokio = { version = "1.37", default-features = false }
