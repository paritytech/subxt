[workspace]
members = [".", "client", "proc-macro", "test-node"]

[package]
name = "substrate-subxt"
version = "0.14.0"
authors = ["Parity Technologies <admin@parity.io>"]
edition = "2018"

license = "GPL-3.0"
readme = "README.md"
repository = "https://github.com/paritytech/substrate-subxt"
documentation = "https://docs.rs/substrate-subxt"
homepage = "https://www.parity.io/"
description = "Submit extrinsics (transactions) to a substrate node via RPC"
keywords = ["parity", "substrate", "blockchain"]
include = ["Cargo.toml", "src/**/*.rs", "README.md", "LICENSE"]

[features]
default = []
# TODO: this is hack to avoid conditional compilation mess.
# client = ["substrate-subxt-client"]

# enable this feature to run tests which require a local dev chain node
integration-tests = []

[dependencies]
log = "0.4.13"
thiserror = "1.0.23"
futures = "0.3.10"
jsonrpsee-types = { git = "https://github.com/paritytech/jsonrpsee" }
jsonrpsee-ws-client = { git = "https://github.com/paritytech/jsonrpsee" }
num-traits = { version = "0.2.14", default-features = false }
serde = { version = "1.0.119", features = ["derive"] }
serde_json = "1.0.61"
url = "2.2.0"
codec = { package = "parity-scale-codec", version = "2.0.0", default-features = false, features = ["derive", "full"] }
# temporarily pinning funty via codec -> bitvec until https://github.com/myrrlyn/funty/issues/3
# and https://github.com/bitvecto-rs/bitvec/issues/105 are resolved
funty = "=1.1.0"
dyn-clone = "1.0.4"

frame-metadata = "13.0.0"
frame-support = "3.0.0"
sp-runtime = "3.0.0"
sp-version = "3.0.0"
pallet-indices = "3.0.0"
hex = "0.4.2"
sp-std = "3.0.0"
application-crypto = { version = "3.0.0", package = "sp-application-crypto" }
pallet-staking = "3.0.0"

<<<<<<< HEAD
sp-rpc = "2.0.1"
sp-core = "2.0.1"
# TODO: this is hack to avoid conditional compilation mess.
substrate-subxt-client = { version = "0.5.0", path = "client" }
substrate-subxt-proc-macro = { version = "0.13.0", path = "proc-macro" }
=======
sp-rpc = { version = "3.0.0", package = "sp-rpc" }
sp-core = { version = "3.0.0", package = "sp-core" }
substrate-subxt-client = { version = "0.6.0", path = "client", optional = true }
substrate-subxt-proc-macro = { version = "0.14.0", path = "proc-macro" }
>>>>>>> c4405c40

[dev-dependencies]
async-std = { version = "1.8.0", features = ["attributes"] }
env_logger = "0.8.2"
frame-system = "3.0.0"
pallet-balances = "3.0.0"
sp-keyring = "3.0.0"
substrate-subxt-client = { version = "0.6.0", path = "client" }
tempdir = "0.3.7"
test-node = { path = "test-node" }
wabt = "0.10.0"
assert_matches = "1.4.0"<|MERGE_RESOLUTION|>--- conflicted
+++ resolved
@@ -50,18 +50,10 @@
 application-crypto = { version = "3.0.0", package = "sp-application-crypto" }
 pallet-staking = "3.0.0"
 
-<<<<<<< HEAD
-sp-rpc = "2.0.1"
-sp-core = "2.0.1"
-# TODO: this is hack to avoid conditional compilation mess.
-substrate-subxt-client = { version = "0.5.0", path = "client" }
-substrate-subxt-proc-macro = { version = "0.13.0", path = "proc-macro" }
-=======
 sp-rpc = { version = "3.0.0", package = "sp-rpc" }
 sp-core = { version = "3.0.0", package = "sp-core" }
 substrate-subxt-client = { version = "0.6.0", path = "client", optional = true }
 substrate-subxt-proc-macro = { version = "0.14.0", path = "proc-macro" }
->>>>>>> c4405c40
 
 [dev-dependencies]
 async-std = { version = "1.8.0", features = ["attributes"] }
