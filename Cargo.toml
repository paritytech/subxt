[workspace]
members = [".", "client", "proc-macro", "test-node"]

[package]
name = "substrate-subxt"
version = "0.14.0"
authors = ["Parity Technologies <admin@parity.io>"]
edition = "2018"

license = "GPL-3.0"
readme = "README.md"
repository = "https://github.com/paritytech/substrate-subxt"
documentation = "https://docs.rs/substrate-subxt"
homepage = "https://www.parity.io/"
description = "Submit extrinsics (transactions) to a substrate node via RPC"
keywords = ["parity", "substrate", "blockchain"]
include = ["Cargo.toml", "src/**/*.rs", "README.md", "LICENSE"]

[features]
default = []
client = ["substrate-subxt-client"]

# enable this feature to run tests which require a local dev chain node
integration-tests = []

[dependencies]
log = "0.4.13"
thiserror = "1.0.23"
futures = "0.3.10"
jsonrpsee = { version = "0.1.0", features = ["ws"] }
num-traits = { version = "0.2.14", default-features = false }
serde = { version = "1.0.119", features = ["derive"] }
serde_json = "1.0.61"
url = "2.2.0"
<<<<<<< HEAD
codec = { package = "parity-scale-codec", version = "1.3.6", default-features = false, features = ["derive", "full"] }
dyn-clone = "1.0.4"
=======
codec = { package = "parity-scale-codec", version = "2.0.0", default-features = false, features = ["derive", "full"] }
# temporarily pinning funty via codec -> bitvec until https://github.com/myrrlyn/funty/issues/3
# and https://github.com/bitvecto-rs/bitvec/issues/105 are resolved
funty = "=1.1.0"
>>>>>>> 2c8e5211

frame-metadata = "13.0.0"
frame-support = "3.0.0"
sp-runtime = "3.0.0"
sp-version = "3.0.0"
pallet-indices = "3.0.0"
hex = "0.4.2"
sp-std = "3.0.0"
application-crypto = { version = "3.0.0", package = "sp-application-crypto" }
pallet-staking = "3.0.0"

sp-rpc = { version = "3.0.0", package = "sp-rpc" }
sp-core = { version = "3.0.0", package = "sp-core" }
substrate-subxt-client = { version = "0.6.0", path = "client", optional = true }
substrate-subxt-proc-macro = { version = "0.14.0", path = "proc-macro" }

[dev-dependencies]
async-std = { version = "1.8.0", features = ["attributes"] }
env_logger = "0.8.2"
frame-system = "3.0.0"
pallet-balances = "3.0.0"
sp-keyring = "3.0.0"
substrate-subxt-client = { version = "0.6.0", path = "client" }
tempdir = "0.3.7"
test-node = { path = "test-node" }
wabt = "0.10.0"
assert_matches = "1.4.0"<|MERGE_RESOLUTION|>--- conflicted
+++ resolved
@@ -32,15 +32,11 @@
 serde = { version = "1.0.119", features = ["derive"] }
 serde_json = "1.0.61"
 url = "2.2.0"
-<<<<<<< HEAD
-codec = { package = "parity-scale-codec", version = "1.3.6", default-features = false, features = ["derive", "full"] }
-dyn-clone = "1.0.4"
-=======
 codec = { package = "parity-scale-codec", version = "2.0.0", default-features = false, features = ["derive", "full"] }
 # temporarily pinning funty via codec -> bitvec until https://github.com/myrrlyn/funty/issues/3
 # and https://github.com/bitvecto-rs/bitvec/issues/105 are resolved
 funty = "=1.1.0"
->>>>>>> 2c8e5211
+dyn-clone = "1.0.4"
 
 frame-metadata = "13.0.0"
 frame-support = "3.0.0"
