--- conflicted
+++ resolved
@@ -96,11 +96,7 @@
 wasm-bindgen-test = "0.3.24"
 which = "5.0.0"
 scale-typegen-description = "0.1.0"
-<<<<<<< HEAD
-scale-typegen = "0.1.0"
-=======
 scale-typegen = "0.1.1"
->>>>>>> ee950261
 
 # Light client support:
 smoldot = { version = "0.16.0", default-features = false }
