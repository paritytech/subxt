[workspace]
members = [".", "client", "proc-macro", "test-node"]

[package]
name = "substrate-subxt"
version = "0.11.0"
authors = ["Parity Technologies <admin@parity.io>"]
edition = "2018"

license = "GPL-3.0"
readme = "README.md"
repository = "https://github.com/paritytech/substrate-subxt"
documentation = "https://docs.rs/substrate-subxt"
homepage = "https://www.parity.io/"
description = "Submit extrinsics (transactions) to a substrate node via RPC"
keywords = ["parity", "substrate", "blockchain"]
include = ["Cargo.toml", "src/**/*.rs", "README.md", "LICENSE"]

[features]
client = ["substrate-subxt-client"]

[dependencies]
log = "0.4.11"
thiserror = "1.0.20"
futures = "0.3.5"
jsonrpsee = { version = "0.1.0", features = ["ws"] }
num-traits = { version = "0.2.12", default-features = false }
serde = { version = "1.0.114", features = ["derive"] }
serde_json = "1.0.56"
url = "2.1.1"
codec = { package = "parity-scale-codec", version = "1.3", default-features = false, features = ["derive", "full"] }

frame-metadata = { version = "11.0.0-rc5", package = "frame-metadata" }
frame-support = { version = "2.0.0-rc5", package = "frame-support" }
sp-runtime = { version = "2.0.0-rc5", package = "sp-runtime" }
sp-version = { version = "2.0.0-rc5", package = "sp-version" }
pallet-indices = { version = "2.0.0-rc5", package = "pallet-indices" }
hex = "0.4.2"
sp-rpc = { version = "2.0.0-rc5", package = "sp-rpc" }
sp-core = { version = "2.0.0-rc5", package = "sp-core" }
sc-rpc-api = { version = "0.8.0-rc5", package = "sc-rpc-api" }
sp-transaction-pool = { version = "2.0.0-rc5", package = "sp-transaction-pool" }
substrate-subxt-client = { version = "0.3.0", path = "client", optional = true }
substrate-subxt-proc-macro = { version = "0.11.0", path = "proc-macro" }

[dev-dependencies]
async-std = { version = "1.6.2", features = ["attributes"] }
env_logger = "0.7.1"
frame-system = { version = "2.0.0-rc5", package = "frame-system" }
pallet-balances = { version = "2.0.0-rc5", package = "pallet-balances" }
sp-keyring = { version = "2.0.0-rc5", package = "sp-keyring" }
substrate-subxt-client = { version = "0.3.0", path = "client" }
tempdir = "0.3.7"
test-node = { path = "test-node" }
<<<<<<< HEAD
wabt = "0.9.2"
=======
wabt = "0.10.0"
wabt-sys = "0.8.0"
>>>>>>> cb23cb24
<|MERGE_RESOLUTION|>--- conflicted
+++ resolved
@@ -52,9 +52,5 @@
 substrate-subxt-client = { version = "0.3.0", path = "client" }
 tempdir = "0.3.7"
 test-node = { path = "test-node" }
-<<<<<<< HEAD
-wabt = "0.9.2"
-=======
 wabt = "0.10.0"
-wabt-sys = "0.8.0"
->>>>>>> cb23cb24
+wabt-sys = "0.8.0"