--- conflicted
+++ resolved
@@ -55,19 +55,11 @@
 pretty_assertions = "1.0.0"
 primitive-types = { version = "0.12.1", default-features = false, features = ["codec", "scale-info", "serde"] }
 proc-macro-error = "1.0.4"
-<<<<<<< HEAD
-proc-macro2 = "1.0.59"
-quote = "1.0.28"
-regex = "1.8.3"
-scale-info = "2.7.0"
-scale-value = "0.7.0"
-=======
 proc-macro2 = "1.0.63"
 quote = "1.0.29"
 regex = "1.9.1"
 scale-info = "2.8.0"
 scale-value = "0.10.0"
->>>>>>> 4fb051f2
 scale-bits = "0.3"
 scale-decode = "0.7.0"
 scale-encode = "0.3.0"
