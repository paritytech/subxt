--- conflicted
+++ resolved
@@ -229,39 +229,8 @@
         run: |
           cargo check --manifest-path examples/wasm-example/Cargo.toml --target wasm32-unknown-unknown
 
-<<<<<<< HEAD
-  machete:
-    name: "Check unused dependencies"
-    runs-on: ubuntu-latest
-    needs: [check, wasm_check]
-    steps:
-      - name: Checkout sources
-        uses: actions/checkout@v4
-
-      - name: Use substrate-node binary
-        uses: ./.github/workflows/actions/use-nodes
-
-      - name: Install Rust stable toolchain
-        uses: actions-rs/toolchain@v1
-        with:
-          profile: minimal
-          toolchain: stable
-          override: true
-
-      - name: Rust Cache
-        uses: Swatinem/rust-cache@23bce251a8cd2ffc3c1075eaa2367cf899916d84 # v2.7.3
-
-      - name: Install cargo-machete
-        run: cargo install cargo-machete
-
-      - name: Check unused dependencies
-        uses: actions-rs/cargo@v1.0.3
-        with:
-          command: machete
-=======
-      - if: "failure()"
-        uses: "andymckay/cancel-action@b9280e3f8986d7a8e91c7462efc0fa318010c8b1" # v0.3
->>>>>>> c1073bc8
+      - if: "failure()"
+        uses: "andymckay/cancel-action@b9280e3f8986d7a8e91c7462efc0fa318010c8b1" # v0.3
 
   docs:
     name: Check documentation and run doc tests
