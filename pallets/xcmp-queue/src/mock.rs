--- conflicted
+++ resolved
@@ -116,13 +116,8 @@
 
 parameter_types! {
 	pub const RelayChain: MultiLocation = MultiLocation::parent();
-<<<<<<< HEAD
 	pub UniversalLocation: InteriorMultiLocation = X1(Parachain(1u32.into())).into();
-	pub UnitWeightCost: Weight = 1_000_000;
-=======
-	pub Ancestry: MultiLocation = X1(Parachain(1u32.into())).into();
 	pub UnitWeightCost: u64 = 1_000_000;
->>>>>>> 50f3eb2e
 	pub const MaxInstructions: u32 = 100;
 	pub const MaxAssetsIntoHolding: u32 = 64;
 }
