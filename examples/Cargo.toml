--- conflicted
+++ resolved
@@ -13,20 +13,8 @@
 description = "Subxt example usage"
 
 [dev-dependencies]
-<<<<<<< HEAD
-subxt = { path = "../subxt" }
-tokio = { version = "1.27", features = ["rt-multi-thread", "macros", "time"] }
-futures = "0.3.27"
-hex = "0.4.3"
-sp-keyring = "23.0.0"
-=======
 subxt = { workspace = true }
 tokio = { workspace = true }
 futures = { workspace = true }
-codec = { package = "parity-scale-codec", workspace = true, features = ["derive", "bit-vec"] }
 hex = { workspace = true }
-sp-keyring = { workspace = true }
-sp-core = { workspace = true }
-sp-runtime = { workspace = true }
-tracing-subscriber = { workspace = true }
->>>>>>> 464b4432
+sp-keyring = { workspace = true }