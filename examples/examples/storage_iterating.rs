--- conflicted
+++ resolved
@@ -9,96 +9,15 @@
     // Create a new API client, configured to talk to Polkadot nodes.
     let api = OnlineClient::<PolkadotConfig>::new().await?;
 
-<<<<<<< HEAD
     // Build a storage query to iterate over account information.
     let storage_query = polkadot::storage().system().account_root();
-=======
-    // Example 1. Iterate over (keys, value) using the storage client.
-    // This is the standard and most ergonomic approach.
-    {
-        let key_addr = polkadot::storage().xcm_pallet().version_notifiers_root();
-
-        let mut iter = api.storage().at_latest().await?.iter(key_addr, 10).await?;
-
-        println!("\nExample 1. Obtained keys:");
-        while let Some((key, value)) = iter.next().await? {
-            println!("Key: 0x{}", hex::encode(key));
-            println!("  Value: {value}");
-        }
-    }
-
-    // Example 2. Iterate over fetched keys manually. Here, you forgo any static type
-    // safety and work directly with the bytes on either side.
-    {
-        let key_addr = polkadot::storage().xcm_pallet().version_notifiers_root();
-
-        // Fetch at most 10 keys from below the prefix XcmPallet' VersionNotifiers.
-        let keys = api
-            .storage()
-            .at_latest()
-            .await?
-            .fetch_keys(&key_addr.to_root_bytes(), 10, None)
-            .await?;
-
-        println!("Example 2. Obtained keys:");
-        for key in keys.iter() {
-            println!("Key: 0x{}", hex::encode(key));
-
-            if let Some(storage_data) = api.storage().at_latest().await?.fetch_raw(&key.0).await? {
-                // We know the return value to be `QueryId` (`u64`) from inspecting either:
-                // - polkadot code
-                // - polkadot.rs generated file under `version_notifiers()` fn
-                // - metadata in json format
-                let value = u64::decode(&mut &*storage_data)?;
-                println!("  Value: {value}");
-            }
-        }
-    }
-
-    // Example 3. Custom iteration over double maps. Here, we manually append one lookup
-    // key to the root and just iterate over the values underneath that.
-    {
-        let key_addr = polkadot::storage().xcm_pallet().version_notifiers_root();
-
-        // Obtain the root bytes (`twox_128("XcmPallet") ++ twox_128("VersionNotifiers")`).
-        let mut query_key = key_addr.to_root_bytes();
-
-        // We know that the first key is a u32 (the `XcmVersion`) and is hashed by twox64_concat.
-        // twox64_concat is just the result of running the twox_64 hasher on some value and concatenating
-        // the value itself after it:
-        query_key.extend(subxt::ext::sp_core::twox_64(&2u32.encode()));
-        query_key.extend(&2u32.encode());
-
-        // The final query key is essentially the result of:
-        // `twox_128("XcmPallet") ++ twox_128("VersionNotifiers") ++ twox_64(scale_encode(2u32)) ++ scale_encode(2u32)`
-        println!("\nExample 3\nQuery key: 0x{}", hex::encode(&query_key));
-
-        let keys = api
-            .storage()
-            .at_latest()
-            .await?
-            .fetch_keys(&query_key, 10, None)
-            .await?;
->>>>>>> 3b9fd72b
 
     // Get back an iterator of results (we acquire 10 at a time, here).
-    let mut results = api.storage().at(None).await?.iter(storage_query, 10).await?;
+    let mut results = api.storage().at_latest().await?.iter(storage_query, 10).await?;
 
-<<<<<<< HEAD
     while let Some((key, value)) = results.next().await? {
         println!("Key: 0x{}", hex::encode(&key));
         println!("Value: {:?}", value);
-=======
-            if let Some(storage_data) = api.storage().at_latest().await?.fetch_raw(&key.0).await? {
-                // We know the return value to be `QueryId` (`u64`) from inspecting either:
-                // - polkadot code
-                // - polkadot.rs generated file under `version_notifiers()` fn
-                // - metadata in json format
-                let value = u64::decode(&mut &storage_data[..])?;
-                println!("  Value: {value}");
-            }
-        }
->>>>>>> 3b9fd72b
     }
 
     Ok(())
