// Copyright 2019-2022 Parity Technologies (UK) Ltd.
// This file is part of subxt.
//
// subxt is free software: you can redistribute it and/or modify
// it under the terms of the GNU General Public License as published by
// the Free Software Foundation, either version 3 of the License, or
// (at your option) any later version.
//
// subxt is distributed in the hope that it will be useful,
// but WITHOUT ANY WARRANTY; without even the implied warranty of
// MERCHANTABILITY or FITNESS FOR A PARTICULAR PURPOSE.  See the
// GNU General Public License for more details.
//
// You should have received a copy of the GNU General Public License
// along with subxt.  If not, see <http://www.gnu.org/licenses/>.

use sp_keyring::AccountKeyring;

use crate::{
    node_runtime::{
        contracts::{
            calls::TransactionApi,
            events,
            storage,
        },
        system,
        DefaultAccountData,
<<<<<<< HEAD
=======
        DispatchError,
>>>>>>> eb266b9b
    },
    test_context,
    NodeRuntimeSignedExtra,
    TestContext,
};
use sp_core::sr25519::Pair;
use sp_runtime::MultiAddress;
use subxt::{
    Client,
    Config,
    DefaultConfig,
    Error,
    PairSigner,
    TransactionProgress,
};

struct ContractsTestContext {
    cxt: TestContext,
    signer: PairSigner<DefaultConfig, NodeRuntimeSignedExtra, Pair>,
}

type Hash = <DefaultConfig as Config>::Hash;
type AccountId = <DefaultConfig as Config>::AccountId;

impl ContractsTestContext {
    async fn init() -> Self {
        let cxt = test_context().await;
        let signer = PairSigner::new(AccountKeyring::Alice.pair());

        Self { cxt, signer }
    }

    fn client(&self) -> &Client<DefaultConfig> {
        self.cxt.client()
    }

    fn contracts_tx(
        &self,
    ) -> TransactionApi<DefaultConfig, NodeRuntimeSignedExtra, DefaultAccountData> {
        self.cxt.api.tx().contracts()
    }

    async fn instantiate_with_code(
        &self,
    ) -> Result<(Hash, AccountId), Error<DispatchError>> {
        log::info!("instantiate_with_code:");
        const CONTRACT: &str = r#"
                (module
                    (func (export "call"))
                    (func (export "deploy"))
                )
            "#;
        let code = wabt::wat2wasm(CONTRACT).expect("invalid wabt");

        let events = self
            .cxt
            .api
            .tx()
            .contracts()
            .instantiate_with_code(
                100_000_000_000_000_000, // endowment
                500_000_000_000,         // gas_limit
                None,                    // storage_deposit_limit
                code,
                vec![], // data
                vec![], // salt
            )
            .sign_and_submit_then_watch(&self.signer)
            .await?
            .wait_for_finalized_success()
            .await?;

        let code_stored = events
            .find_first_event::<events::CodeStored>()?
            .ok_or_else(|| Error::Other("Failed to find a CodeStored event".into()))?;
        let instantiated = events
            .find_first_event::<events::Instantiated>()?
            .ok_or_else(|| Error::Other("Failed to find a Instantiated event".into()))?;
        let _extrinsic_success = events
            .find_first_event::<system::events::ExtrinsicSuccess>()?
            .ok_or_else(|| {
                Error::Other("Failed to find a ExtrinsicSuccess event".into())
            })?;

        log::info!("  Block hash: {:?}", events.block_hash());
        log::info!("  Code hash: {:?}", code_stored.code_hash);
        log::info!("  Contract address: {:?}", instantiated.contract);
        Ok((code_stored.code_hash, instantiated.contract))
    }

    async fn instantiate(
        &self,
        code_hash: Hash,
        data: Vec<u8>,
        salt: Vec<u8>,
    ) -> Result<AccountId, Error<DispatchError>> {
        // call instantiate extrinsic
        let result = self
            .contracts_tx()
            .instantiate(
                100_000_000_000_000_000, // endowment
                500_000_000_000,         // gas_limit
                None,                    // storage_deposit_limit
                code_hash,
                data,
                salt,
            )
            .sign_and_submit_then_watch(&self.signer)
            .await?
            .wait_for_finalized_success()
            .await?;

        log::info!("Instantiate result: {:?}", result);
        let instantiated = result
            .find_first_event::<events::Instantiated>()?
            .ok_or_else(|| Error::Other("Failed to find a Instantiated event".into()))?;

        Ok(instantiated.contract)
    }

    async fn call(
        &self,
        contract: AccountId,
        input_data: Vec<u8>,
    ) -> Result<TransactionProgress<'_, DefaultConfig, DispatchError>, Error<DispatchError>>
    {
        log::info!("call: {:?}", contract);
        let result = self
            .contracts_tx()
            .call(
                MultiAddress::Id(contract),
                0,           // value
                500_000_000, // gas_limit
                None,        // storage_deposit_limit
                input_data,
            )
            .sign_and_submit_then_watch(&self.signer)
            .await?;

        log::info!("Call result: {:?}", result);
        Ok(result)
    }
}

#[async_std::test]
async fn tx_instantiate_with_code() {
    let ctx = ContractsTestContext::init().await;
    let result = ctx.instantiate_with_code().await;

    assert!(
        result.is_ok(),
        "Error calling instantiate_with_code and receiving CodeStored and Instantiated Events: {:?}",
        result
    );
}

#[async_std::test]
async fn tx_instantiate() {
    let ctx = ContractsTestContext::init().await;
    let (code_hash, _) = ctx.instantiate_with_code().await.unwrap();

    let instantiated = ctx.instantiate(code_hash, vec![], vec![1u8]).await;

    assert!(
        instantiated.is_ok(),
        "Error instantiating contract: {:?}",
        instantiated
    );
}

#[async_std::test]
async fn tx_call() {
    let cxt = ContractsTestContext::init().await;
    let (_, contract) = cxt.instantiate_with_code().await.unwrap();

    let contract_info = cxt
        .cxt
        .api
        .storage()
        .contracts()
        .contract_info_of(contract.clone(), None)
        .await;
    assert!(contract_info.is_ok());

    let keys = cxt
        .client()
        .storage()
        .fetch_keys::<storage::ContractInfoOf>(5, None, None)
        .await
        .unwrap()
        .iter()
        .map(|key| hex::encode(&key.0))
        .collect::<Vec<_>>();
    println!("keys post: {:?}", keys);

    let executed = cxt.call(contract, vec![]).await;

    assert!(executed.is_ok(), "Error calling contract: {:?}", executed);
}<|MERGE_RESOLUTION|>--- conflicted
+++ resolved
@@ -25,10 +25,7 @@
         },
         system,
         DefaultAccountData,
-<<<<<<< HEAD
-=======
         DispatchError,
->>>>>>> eb266b9b
     },
     test_context,
     NodeRuntimeSignedExtra,
