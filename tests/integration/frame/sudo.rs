// Copyright 2019-2022 Parity Technologies (UK) Ltd.
// This file is part of subxt.
//
// subxt is free software: you can redistribute it and/or modify
// it under the terms of the GNU General Public License as published by
// the Free Software Foundation, either version 3 of the License, or
// (at your option) any later version.
//
// subxt is distributed in the hope that it will be useful,
// but WITHOUT ANY WARRANTY; without even the implied warranty of
// MERCHANTABILITY or FITNESS FOR A PARTICULAR PURPOSE.  See the
// GNU General Public License for more details.
//
// You should have received a copy of the GNU General Public License
// along with subxt.  If not, see <http://www.gnu.org/licenses/>.

use crate::{
    node_runtime::{
        runtime_types,
        sudo,
<<<<<<< HEAD
=======
        DispatchError,
>>>>>>> eb266b9b
    },
    pair_signer,
    test_context,
};
use sp_keyring::AccountKeyring;

type Call = runtime_types::node_runtime::Call;
type BalancesCall = runtime_types::pallet_balances::pallet::Call;

#[async_std::test]
<<<<<<< HEAD
async fn test_sudo() -> Result<(), subxt::Error> {
=======
async fn test_sudo() -> Result<(), subxt::Error<DispatchError>> {
>>>>>>> eb266b9b
    let alice = pair_signer(AccountKeyring::Alice.pair());
    let bob = AccountKeyring::Bob.to_account_id().into();
    let cxt = test_context().await;

    let call = Call::Balances(BalancesCall::transfer {
        dest: bob,
        value: 10_000,
    });

    let found_event = cxt
        .api
        .tx()
        .sudo()
        .sudo(call)
        .sign_and_submit_then_watch(&alice)
        .await?
        .wait_for_finalized_success()
        .await?
        .has_event::<sudo::events::Sudid>()?;

    assert!(found_event);
    Ok(())
}

#[async_std::test]
<<<<<<< HEAD
async fn test_sudo_unchecked_weight() -> Result<(), subxt::Error> {
=======
async fn test_sudo_unchecked_weight() -> Result<(), subxt::Error<DispatchError>> {
>>>>>>> eb266b9b
    let alice = pair_signer(AccountKeyring::Alice.pair());
    let bob = AccountKeyring::Bob.to_account_id().into();
    let cxt = test_context().await;

    let call = Call::Balances(BalancesCall::transfer {
        dest: bob,
        value: 10_000,
    });

    let found_event = cxt
        .api
        .tx()
        .sudo()
        .sudo_unchecked_weight(call, 0)
        .sign_and_submit_then_watch(&alice)
        .await?
        .wait_for_finalized_success()
        .await?
        .has_event::<sudo::events::Sudid>()?;

    assert!(found_event);
    Ok(())
}<|MERGE_RESOLUTION|>--- conflicted
+++ resolved
@@ -18,10 +18,7 @@
     node_runtime::{
         runtime_types,
         sudo,
-<<<<<<< HEAD
-=======
         DispatchError,
->>>>>>> eb266b9b
     },
     pair_signer,
     test_context,
@@ -32,11 +29,7 @@
 type BalancesCall = runtime_types::pallet_balances::pallet::Call;
 
 #[async_std::test]
-<<<<<<< HEAD
-async fn test_sudo() -> Result<(), subxt::Error> {
-=======
 async fn test_sudo() -> Result<(), subxt::Error<DispatchError>> {
->>>>>>> eb266b9b
     let alice = pair_signer(AccountKeyring::Alice.pair());
     let bob = AccountKeyring::Bob.to_account_id().into();
     let cxt = test_context().await;
@@ -62,11 +55,7 @@
 }
 
 #[async_std::test]
-<<<<<<< HEAD
-async fn test_sudo_unchecked_weight() -> Result<(), subxt::Error> {
-=======
 async fn test_sudo_unchecked_weight() -> Result<(), subxt::Error<DispatchError>> {
->>>>>>> eb266b9b
     let alice = pair_signer(AccountKeyring::Alice.pair());
     let bob = AccountKeyring::Bob.to_account_id().into();
     let cxt = test_context().await;
