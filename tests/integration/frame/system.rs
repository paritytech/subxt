--- conflicted
+++ resolved
@@ -15,14 +15,10 @@
 // along with subxt.  If not, see <http://www.gnu.org/licenses/>.
 
 use crate::{
-<<<<<<< HEAD
-    node_runtime::system,
-=======
     node_runtime::{
         system,
         DispatchError,
     },
->>>>>>> eb266b9b
     pair_signer,
     test_context,
 };
@@ -31,11 +27,7 @@
 use subxt::Signer;
 
 #[async_std::test]
-<<<<<<< HEAD
-async fn storage_account() -> Result<(), subxt::Error> {
-=======
 async fn storage_account() -> Result<(), subxt::Error<DispatchError>> {
->>>>>>> eb266b9b
     let alice = pair_signer(AccountKeyring::Alice.pair());
 
     let cxt = test_context().await;
@@ -51,11 +43,7 @@
 }
 
 #[async_std::test]
-<<<<<<< HEAD
-async fn tx_remark_with_event() -> Result<(), subxt::Error> {
-=======
 async fn tx_remark_with_event() -> Result<(), subxt::Error<DispatchError>> {
->>>>>>> eb266b9b
     let alice = pair_signer(AccountKeyring::Alice.pair());
     let cxt = test_context().await;
 
