--- conflicted
+++ resolved
@@ -35,9 +35,6 @@
 getrandom = { workspace = true, optional = true }
 
 [dev-dependencies]
-<<<<<<< HEAD
-scale-info = { workspace = true, features = ["bit-vec"] }
-=======
 scale-info = { workspace = true, features = ["bit-vec"] }
 
 [package.metadata.docs.rs]
@@ -45,5 +42,4 @@
 rustdoc-args = ["--cfg", "docsrs"]
 
 [package.metadata.playground]
-defalt-features = true
->>>>>>> 0f48d542
+defalt-features = true