// Copyright 2019-2022 Parity Technologies (UK) Ltd.
// This file is dual-licensed as Apache-2.0 or GPL-3.0.
// see LICENSE for license details.

use crate::api::CodegenError;

use super::{
    CompositeDef,
    CompositeDefFields,
    CratePath,
    Derives,
    TypeDefParameters,
    TypeGenerator,
    TypeParameter,
};
use proc_macro2::TokenStream;
use quote::{
    format_ident,
    quote,
};
use scale_info::{
    form::PortableForm,
    Type,
    TypeDef,
};
use syn::parse_quote;

/// Generates a Rust `struct` or `enum` definition based on the supplied [`scale-info::Type`].
///
/// Field type paths are resolved via the `TypeGenerator`, which contains the registry of all
/// generated types in the module.
#[derive(Debug)]
pub struct TypeDefGen {
    /// The type parameters of the type to be generated
    type_params: TypeDefParameters,
    /// The derives with which to annotate the generated type.
    derives: Derives,
    /// The kind of type to be generated.
    ty_kind: TypeDefGenKind,
    /// Type documentation.
    ty_docs: TokenStream,
}

impl TypeDefGen {
    /// Construct a type definition for codegen from the given [`scale_info::Type`].
    pub fn from_type(
        ty: &Type<PortableForm>,
        type_gen: &TypeGenerator,
        crate_path: &CratePath,
<<<<<<< HEAD
    ) -> Result<Self, CodegenError> {
        let derives = type_gen.type_derives(ty)?;
=======
        should_gen_docs: bool,
    ) -> Self {
        let derives = type_gen.type_derives(ty);
>>>>>>> 5320ca9d

        let type_params = ty
            .type_params()
            .iter()
            .enumerate()
            .filter_map(|(i, tp)| {
                match tp.ty() {
                    Some(ty) => {
                        let tp_name = format_ident!("_{}", i);
                        Some(TypeParameter {
                            concrete_type_id: ty.id(),
                            original_name: tp.name().clone(),
                            name: tp_name,
                        })
                    }
                    None => None,
                }
            })
            .collect::<Vec<_>>();

        let mut type_params = TypeDefParameters::new(type_params);

        let ty_kind = match ty.type_def() {
            TypeDef::Composite(composite) => {
                let type_name = ty.path().ident().expect("structs should have a name");
                let fields = CompositeDefFields::from_scale_info_fields(
                    &type_name,
                    composite.fields(),
                    type_params.params(),
                    type_gen,
                )?;
                type_params.update_unused(fields.field_types());
                let docs = should_gen_docs.then_some(ty.docs()).unwrap_or_default();
                let composite_def = CompositeDef::struct_def(
                    ty,
                    &type_name,
                    type_params.clone(),
                    fields,
                    Some(parse_quote!(pub)),
                    type_gen,
                    docs,
                    crate_path,
                )?;
                TypeDefGenKind::Struct(composite_def)
            }
            TypeDef::Variant(variant) => {
                let type_name = ty.path().ident().expect("variants should have a name");

                let variants = variant
                    .variants()
                    .iter()
                    .map(|v| {
                        let fields = CompositeDefFields::from_scale_info_fields(
                            v.name(),
                            v.fields(),
                            type_params.params(),
                            type_gen,
                        )?;
                        type_params.update_unused(fields.field_types());
                        let docs =
                            should_gen_docs.then_some(v.docs()).unwrap_or_default();
                        let variant_def =
<<<<<<< HEAD
                            CompositeDef::enum_variant_def(v.name(), fields, v.docs());
                        Ok((v.index(), variant_def))
=======
                            CompositeDef::enum_variant_def(v.name(), fields, docs);
                        (v.index(), variant_def)
>>>>>>> 5320ca9d
                    })
                    .collect::<Result<Vec<_>, CodegenError>>()?;

                TypeDefGenKind::Enum(type_name, variants)
            }
            _ => TypeDefGenKind::BuiltIn,
        };

        let docs = ty.docs();
        let ty_docs = should_gen_docs
            .then_some(quote! { #( #[doc = #docs ] )* })
            .unwrap_or_default();

        Ok(Self {
            type_params,
            derives,
            ty_kind,
            ty_docs,
        })
    }
}

impl quote::ToTokens for TypeDefGen {
    fn to_tokens(&self, tokens: &mut TokenStream) {
        match &self.ty_kind {
            TypeDefGenKind::Struct(composite) => composite.to_tokens(tokens),
            TypeDefGenKind::Enum(type_name, variants) => {
                let mut variants = variants
                    .iter()
                    .map(|(index, def)| {
                        let index = proc_macro2::Literal::u8_unsuffixed(*index);
                        quote! {
                            #[codec(index = #index)]
                            #def
                        }
                    })
                    .collect::<Vec<_>>();

                if let Some(phantom) = self.type_params.unused_params_phantom_data() {
                    variants.push(quote! {
                        __Ignore(#phantom)
                    })
                }

                let enum_ident = format_ident!("{}", type_name);
                let type_params = &self.type_params;
                let derives = &self.derives;
                let docs = &self.ty_docs;
                let ty_toks = quote! {
                    #derives
                    #docs
                    pub enum #enum_ident #type_params {
                        #( #variants, )*
                    }
                };
                tokens.extend(ty_toks);
            }
            TypeDefGenKind::BuiltIn => (), /* all built-in types should already be in scope */
        }
    }
}

#[allow(clippy::large_enum_variant)]
#[derive(Debug)]
pub enum TypeDefGenKind {
    Struct(CompositeDef),
    Enum(String, Vec<(u8, CompositeDef)>),
    BuiltIn,
}<|MERGE_RESOLUTION|>--- conflicted
+++ resolved
@@ -47,14 +47,9 @@
         ty: &Type<PortableForm>,
         type_gen: &TypeGenerator,
         crate_path: &CratePath,
-<<<<<<< HEAD
+        should_gen_docs: bool,
     ) -> Result<Self, CodegenError> {
         let derives = type_gen.type_derives(ty)?;
-=======
-        should_gen_docs: bool,
-    ) -> Self {
-        let derives = type_gen.type_derives(ty);
->>>>>>> 5320ca9d
 
         let type_params = ty
             .type_params()
@@ -117,13 +112,8 @@
                         let docs =
                             should_gen_docs.then_some(v.docs()).unwrap_or_default();
                         let variant_def =
-<<<<<<< HEAD
-                            CompositeDef::enum_variant_def(v.name(), fields, v.docs());
+                            CompositeDef::enum_variant_def(v.name(), fields, docs);
                         Ok((v.index(), variant_def))
-=======
-                            CompositeDef::enum_variant_def(v.name(), fields, docs);
-                        (v.index(), variant_def)
->>>>>>> 5320ca9d
                     })
                     .collect::<Result<Vec<_>, CodegenError>>()?;
 
