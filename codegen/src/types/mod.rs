--- conflicted
+++ resolved
@@ -123,16 +123,12 @@
 
             innermost_module.types.insert(
                 path.clone(),
-<<<<<<< HEAD
-                TypeDefGen::from_type(ty.ty(), self, &self.crate_path)?,
-=======
                 TypeDefGen::from_type(
                     ty.ty(),
                     self,
                     &self.crate_path,
                     self.should_gen_docs,
-                ),
->>>>>>> 5320ca9d
+                )?,
             );
         }
 
