--- conflicted
+++ resolved
@@ -132,11 +132,7 @@
         root_mod_ident: Ident,
         params: Vec<TypePath>,
     ) -> Self {
-<<<<<<< HEAD
-        let path_segments = path.segments.as_slice();
-=======
         let path_segments = &*path.segments;
->>>>>>> c08eb6c8
 
         let path: syn::Path = match path_segments {
             [] => panic!("Type has no ident"),
