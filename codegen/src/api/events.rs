--- conflicted
+++ resolved
@@ -47,12 +47,8 @@
     pallet: &PalletMetadata<PortableForm>,
     types_mod_ident: &syn::Ident,
     crate_path: &CratePath,
-<<<<<<< HEAD
+    should_gen_docs: bool,
 ) -> Result<TokenStream2, CodegenError> {
-=======
-    should_gen_docs: bool,
-) -> TokenStream2 {
->>>>>>> 5320ca9d
     // Early return if the pallet has no events.
     let Some(event) = &pallet.event else {
         return Ok(quote!())
@@ -64,12 +60,9 @@
         |name| name.into(),
         "Event",
         crate_path,
-<<<<<<< HEAD
+        should_gen_docs,
     )?;
-=======
-        should_gen_docs,
-    );
->>>>>>> 5320ca9d
+
     let event_structs = struct_defs.iter().map(|(variant_name, struct_def)| {
         let pallet_name = &pallet.name;
         let event_struct = &struct_def.name;
@@ -91,13 +84,8 @@
         .then_some(quote! { #( #[doc = #docs ] )* })
         .unwrap_or_default();
 
-<<<<<<< HEAD
     Ok(quote! {
-        #( #[doc = #docs ] )*
-=======
-    quote! {
         #docs
->>>>>>> 5320ca9d
         pub type Event = #event_type;
         pub mod events {
             use super::#types_mod_ident;
