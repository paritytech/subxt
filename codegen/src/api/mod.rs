--- conflicted
+++ resolved
@@ -252,9 +252,6 @@
                 /// The default storage entry from which to fetch an account nonce, required for
                 /// constructing a transaction.
                 pub type DefaultAccountData = self::system::storage::Account;
-<<<<<<< HEAD
-
-=======
 
                 /// The default error type returned when there is a runtime issue.
                 pub type DispatchError = self::runtime_types::sp_runtime::DispatchError;
@@ -265,7 +262,6 @@
                     #error_fn
                 }
 
->>>>>>> eb266b9b
                 impl ::subxt::AccountData<::subxt::DefaultConfig> for DefaultAccountData {
                     fn nonce(result: &<Self as ::subxt::StorageEntry>::Value) -> <::subxt::DefaultConfig as ::subxt::Config>::Index {
                         result.nonce
@@ -275,17 +271,6 @@
                     }
                 }
 
-<<<<<<< HEAD
-                pub struct RuntimeApi<T: ::subxt::Config, E> {
-                    pub client: ::subxt::Client<T>,
-                    marker: ::core::marker::PhantomData<E>,
-                }
-
-                impl<T, E> ::core::convert::From<::subxt::Client<T>> for RuntimeApi<T, E>
-                where
-                    T: ::subxt::Config,
-                    E: ::subxt::SignedExtra<T>,
-=======
                 pub struct RuntimeApi<T: ::subxt::Config, X> {
                     pub client: ::subxt::Client<T>,
                     marker: ::core::marker::PhantomData<X>,
@@ -295,24 +280,16 @@
                 where
                     T: ::subxt::Config,
                     X: ::subxt::SignedExtra<T>,
->>>>>>> eb266b9b
                 {
                     fn from(client: ::subxt::Client<T>) -> Self {
                         Self { client, marker: ::core::marker::PhantomData }
                     }
                 }
 
-<<<<<<< HEAD
-                impl<'a, T, E> RuntimeApi<T, E>
-                where
-                    T: ::subxt::Config,
-                    E: ::subxt::SignedExtra<T>,
-=======
                 impl<'a, T, X> RuntimeApi<T, X>
                 where
                     T: ::subxt::Config,
                     X: ::subxt::SignedExtra<T>,
->>>>>>> eb266b9b
                 {
                     pub fn constants(&'a self) -> ConstantsApi {
                         ConstantsApi
@@ -322,17 +299,11 @@
                         StorageApi { client: &self.client }
                     }
 
-<<<<<<< HEAD
-                    pub fn tx(&'a self) -> TransactionApi<'a, T, E, DefaultAccountData> {
-=======
                     pub fn tx(&'a self) -> TransactionApi<'a, T, X, DefaultAccountData> {
->>>>>>> eb266b9b
                         TransactionApi { client: &self.client, marker: ::core::marker::PhantomData }
                     }
                 }
 
-<<<<<<< HEAD
-=======
                 pub struct ConstantsApi;
 
                 impl ConstantsApi
@@ -344,7 +315,6 @@
                     )*
                 }
 
->>>>>>> eb266b9b
                 pub struct StorageApi<'a, T: ::subxt::Config> {
                     client: &'a ::subxt::Client<T>,
                 }
@@ -360,21 +330,6 @@
                     )*
                 }
 
-<<<<<<< HEAD
-                pub struct TransactionApi<'a, T: ::subxt::Config, E, A> {
-                    client: &'a ::subxt::Client<T>,
-                    marker: ::core::marker::PhantomData<(E, A)>,
-                }
-
-                impl<'a, T, E, A> TransactionApi<'a, T, E, A>
-                where
-                    T: ::subxt::Config,
-                    E: ::subxt::SignedExtra<T>,
-                    A: ::subxt::AccountData<T>,
-                {
-                    #(
-                        pub fn #pallets_with_calls(&self) -> #pallets_with_calls::calls::TransactionApi<'a, T, E, A> {
-=======
                 pub struct TransactionApi<'a, T: ::subxt::Config, X, A> {
                     client: &'a ::subxt::Client<T>,
                     marker: ::core::marker::PhantomData<(X, A)>,
@@ -388,7 +343,6 @@
                 {
                     #(
                         pub fn #pallets_with_calls(&self) -> #pallets_with_calls::calls::TransactionApi<'a, T, X, A> {
->>>>>>> eb266b9b
                             #pallets_with_calls::calls::TransactionApi::new(self.client)
                         }
                     )*
