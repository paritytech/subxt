--- conflicted
+++ resolved
@@ -42,18 +42,10 @@
     pallet: &PalletMetadata<PortableForm>,
     types_mod_ident: &syn::Ident,
     crate_path: &CratePath,
-<<<<<<< HEAD
+    should_gen_docs: bool,
 ) -> Result<TokenStream2, CodegenError> {
     let Some(storage) = &pallet.storage else {
         return Ok(quote!())
-=======
-    should_gen_docs: bool,
-) -> TokenStream2 {
-    let storage = if let Some(ref storage) = pallet.storage {
-        storage
-    } else {
-        return quote!()
->>>>>>> 5320ca9d
     };
 
     let storage_fns = storage
@@ -90,12 +82,8 @@
     pallet: &PalletMetadata<PortableForm>,
     storage_entry: &StorageEntryMetadata<PortableForm>,
     crate_path: &CratePath,
-<<<<<<< HEAD
+    should_gen_docs: bool,
 ) -> Result<TokenStream2, CodegenError> {
-=======
-    should_gen_docs: bool,
-) -> TokenStream2 {
->>>>>>> 5320ca9d
     let (fields, key_impl) = match storage_entry.ty {
         StorageEntryType::Plain(_) => (vec![], quote!(vec![])),
         StorageEntryType::Map {
