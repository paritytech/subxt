--- conflicted
+++ resolved
@@ -31,18 +31,10 @@
 
 extern crate alloc;
 
-<<<<<<< HEAD
-// Note: Panics in this function will lead to `Aborted (core dumped)` and a non-zero exit status => suitable for CI tests.
-fn run_tests() {
-    subxt_metadata_test();
-    subxt_signer_test();
-    subxt_core_test();
-=======
 /// Including code here makes sure it is not pruned.
 /// We want all code included to compile fine for the `thumbv7em-none-eabi` target.
 fn compile_test() {
     subxt_metadata_compiles();
->>>>>>> f41f0908
 }
 
 fn subxt_metadata_compiles() {
