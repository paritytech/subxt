--- conflicted
+++ resolved
@@ -43,12 +43,6 @@
     subxt_metadata::Metadata::decode(&mut &METADATA[..]).expect("should be valid metadata");
 
     // Subxt Signer compiles:
-<<<<<<< HEAD
-    let _alice = subxt_signer::sr25519::dev::alice();
-
-    // Subxt Core compiles:
-    let _era = subxt_core::utils::Era::Immortal;
-=======
     use subxt_signer::sr25519;
     let keypair = sr25519::dev::alice();
     let message = b"Hello!";
@@ -63,5 +57,8 @@
     // let _signature = keypair.sign(message);
     // let _public_key = keypair.public_key();
     //
->>>>>>> 4831f816
+
+    // Subxt Core compiles:
+    let _era = subxt_core::utils::Era::Immortal;
+    
 }