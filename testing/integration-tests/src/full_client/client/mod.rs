--- conflicted
+++ resolved
@@ -6,126 +6,24 @@
     test_context,
     utils::{node_runtime, wait_for_blocks},
 };
-<<<<<<< HEAD
 use codec::{Decode, Encode};
 use futures::StreamExt;
-=======
-use assert_matches::assert_matches;
-use codec::{Compact, Decode, Encode};
-use sp_core::storage::well_known_keys;
-use sp_runtime::DeserializeOwned;
->>>>>>> 8b4fea0b
 use subxt::{
     tx::{DryRunResult, TransactionInvalid},
     backend::BackendExt,
     error::{DispatchError, Error, TokenError},
-<<<<<<< HEAD
-=======
-    rpc::{
-        types::{
-            DryRunResult, DryRunResultBytes, FollowEvent, Initialized, MethodResponse,
-            RuntimeEvent, RuntimeVersionEvent, StorageQuery, StorageQueryType,
-        },
-        Subscription,
-    },
-    utils::AccountId32,
->>>>>>> 8b4fea0b
 };
 use subxt_signer::sr25519::dev;
 
-<<<<<<< HEAD
 mod legacy_rpcs;
-=======
-/// Ignore block related events and obtain the next event related to an operation.
-async fn next_operation_event<T: DeserializeOwned>(
-    sub: &mut Subscription<FollowEvent<T>>,
-) -> FollowEvent<T> {
-    // At most 5 retries.
-    for _ in 0..5 {
-        let event = sub.next().await.unwrap().unwrap();
-
-        match event {
-            // Can also return the `Stop` event for better debugging.
-            FollowEvent::Initialized(_)
-            | FollowEvent::NewBlock(_)
-            | FollowEvent::BestBlockChanged(_)
-            | FollowEvent::Finalized(_) => continue,
-            _ => (),
-        };
-
-        return event;
-    }
-
-    panic!("Cannot find operation related event after 5 produced events");
-}
-
-#[tokio::test]
-async fn insert_key() {
-    let ctx = test_context_with("bob".to_string()).await;
-    let api = ctx.client();
-
-    let public = dev::alice().public_key().as_ref().to_vec();
-    api.rpc()
-        .insert_key(
-            "aura".to_string(),
-            "//Alice".to_string(),
-            public.clone().into(),
-        )
-        .await
-        .unwrap();
-    assert!(api
-        .rpc()
-        .has_key(public.clone().into(), "aura".to_string())
-        .await
-        .unwrap());
-}
-
-#[tokio::test]
-async fn fetch_block_hash() {
-    let ctx = test_context().await;
-    ctx.client().rpc().block_hash(None).await.unwrap();
-}
-
-#[tokio::test]
-async fn fetch_block() {
-    let ctx = test_context().await;
-    let api = ctx.client();
-
-    let block_hash = api.rpc().block_hash(None).await.unwrap();
-    api.rpc().block(block_hash).await.unwrap();
-}
-
-#[tokio::test]
-async fn fetch_read_proof() {
-    let ctx = test_context().await;
-    let api = ctx.client();
-
-    let block_hash = api.rpc().block_hash(None).await.unwrap();
-    api.rpc()
-        .read_proof(
-            vec![
-                well_known_keys::HEAP_PAGES,
-                well_known_keys::EXTRINSIC_INDEX,
-            ],
-            block_hash,
-        )
-        .await
-        .unwrap();
-}
->>>>>>> 8b4fea0b
 
 #[tokio::test]
 async fn storage_fetch_raw_keys() {
     let ctx = test_context().await;
     let api = ctx.client();
 
-<<<<<<< HEAD
     let addr = node_runtime::storage().system().account_root();
     let len = api
-=======
-    let addr = node_runtime::storage().system().account_iter();
-    let keys = api
->>>>>>> 8b4fea0b
         .storage()
         .at_latest()
         .await
@@ -145,13 +43,8 @@
     let ctx = test_context().await;
     let api = ctx.client();
 
-<<<<<<< HEAD
     let addr = node_runtime::storage().system().account_root();
     let len = api
-=======
-    let addr = node_runtime::storage().system().account_iter();
-    let mut iter = api
->>>>>>> 8b4fea0b
         .storage()
         .at_latest()
         .await
@@ -375,233 +268,6 @@
     assert_eq!(actual_tx_bytes, expected_tx_bytes);
 }
 
-<<<<<<< HEAD
-=======
-#[tokio::test]
-async fn rpc_state_call() -> Result<(), subxt::Error> {
-    let ctx = test_context().await;
-    let api = ctx.client();
-
-    // get metadata via state_call.
-    let (_, meta1) = api
-        .rpc()
-        .state_call::<(Compact<u32>, Metadata)>("Metadata_metadata", None, None)
-        .await?;
-
-    // get metadata via `state_getMetadata`.
-    let meta2 = api.rpc().metadata_legacy(None).await?;
-
-    // They should be the same.
-    assert_eq!(meta1.encode(), meta2.encode());
-
-    Ok(())
-}
-
-#[tokio::test]
-async fn chainhead_unstable_follow() {
-    let ctx = test_context().await;
-    let api = ctx.client();
-
-    // Check subscription with runtime updates set on false.
-    let mut blocks = api.rpc().chainhead_unstable_follow(false).await.unwrap();
-    let event = blocks.next().await.unwrap().unwrap();
-    // The initialized event should contain the finalized block hash.
-    let finalized_block_hash = api.rpc().finalized_head().await.unwrap();
-    assert_eq!(
-        event,
-        FollowEvent::Initialized(Initialized {
-            finalized_block_hash,
-            finalized_block_runtime: None,
-        })
-    );
-
-    // Expect subscription to produce runtime versions.
-    let mut blocks = api.rpc().chainhead_unstable_follow(true).await.unwrap();
-    let event = blocks.next().await.unwrap().unwrap();
-    // The initialized event should contain the finalized block hash.
-    let finalized_block_hash = api.rpc().finalized_head().await.unwrap();
-    let runtime_version = ctx.client().runtime_version();
-
-    assert_matches!(
-        event,
-        FollowEvent::Initialized(init) => {
-            assert_eq!(init.finalized_block_hash, finalized_block_hash);
-            assert_eq!(init.finalized_block_runtime, Some(RuntimeEvent::Valid(RuntimeVersionEvent {
-                spec: runtime_version,
-            })));
-        }
-    );
-}
-
-#[tokio::test]
-async fn chainhead_unstable_body() {
-    let ctx = test_context().await;
-    let api = ctx.client();
-
-    let mut blocks = api.rpc().chainhead_unstable_follow(false).await.unwrap();
-    let event = blocks.next().await.unwrap().unwrap();
-    let hash = match event {
-        FollowEvent::Initialized(init) => init.finalized_block_hash,
-        _ => panic!("Unexpected event"),
-    };
-    let sub_id = blocks.subscription_id().unwrap().clone();
-
-    // Fetch the block's body.
-    let response = api
-        .rpc()
-        .chainhead_unstable_body(sub_id, hash)
-        .await
-        .unwrap();
-    let operation_id = match response {
-        MethodResponse::Started(started) => started.operation_id,
-        MethodResponse::LimitReached => panic!("Expected started response"),
-    };
-
-    // Response propagated to `chainHead_follow`.
-    let event = next_operation_event(&mut blocks).await;
-    assert_matches!(
-        event,
-        FollowEvent::OperationBodyDone(done) if done.operation_id == operation_id
-    );
-}
-
-#[tokio::test]
-async fn chainhead_unstable_header() {
-    let ctx = test_context().await;
-    let api = ctx.client();
-
-    let mut blocks = api.rpc().chainhead_unstable_follow(false).await.unwrap();
-    let event = blocks.next().await.unwrap().unwrap();
-    let hash = match event {
-        FollowEvent::Initialized(init) => init.finalized_block_hash,
-        _ => panic!("Unexpected event"),
-    };
-    let sub_id = blocks.subscription_id().unwrap().clone();
-
-    let header = api.rpc().header(Some(hash)).await.unwrap().unwrap();
-    let expected = format!("0x{}", hex::encode(header.encode()));
-
-    let header = api
-        .rpc()
-        .chainhead_unstable_header(sub_id, hash)
-        .await
-        .unwrap()
-        .unwrap();
-
-    assert_eq!(header, expected);
-}
-
-#[tokio::test]
-async fn chainhead_unstable_storage() {
-    let ctx = test_context().await;
-    let api = ctx.client();
-
-    let mut blocks = api.rpc().chainhead_unstable_follow(false).await.unwrap();
-    let event = blocks.next().await.unwrap().unwrap();
-    let hash = match event {
-        FollowEvent::Initialized(init) => init.finalized_block_hash,
-        _ => panic!("Unexpected event"),
-    };
-    let sub_id = blocks.subscription_id().unwrap().clone();
-
-    let alice: AccountId32 = dev::alice().public_key().into();
-    let addr = node_runtime::storage().system().account(alice);
-    let addr_bytes = api.storage().address_bytes(&addr).unwrap();
-
-    let items = vec![StorageQuery {
-        key: addr_bytes.as_slice(),
-        query_type: StorageQueryType::Value,
-    }];
-
-    // Fetch storage.
-    let response = api
-        .rpc()
-        .chainhead_unstable_storage(sub_id, hash, items, None)
-        .await
-        .unwrap();
-    let operation_id = match response {
-        MethodResponse::Started(started) => started.operation_id,
-        MethodResponse::LimitReached => panic!("Expected started response"),
-    };
-
-    // Response propagated to `chainHead_follow`.
-    let event = next_operation_event(&mut blocks).await;
-    assert_matches!(
-        event,
-        FollowEvent::OperationStorageItems(res) if res.operation_id == operation_id &&
-            res.items.len() == 1 &&
-            res.items[0].key == format!("0x{}", hex::encode(addr_bytes))
-    );
-
-    let event = next_operation_event(&mut blocks).await;
-    assert_matches!(event, FollowEvent::OperationStorageDone(res) if res.operation_id == operation_id);
-}
-
-#[tokio::test]
-async fn chainhead_unstable_call() {
-    let ctx = test_context().await;
-    let api = ctx.client();
-
-    let mut blocks = api.rpc().chainhead_unstable_follow(true).await.unwrap();
-    let event = blocks.next().await.unwrap().unwrap();
-    let hash = match event {
-        FollowEvent::Initialized(init) => init.finalized_block_hash,
-        _ => panic!("Unexpected event"),
-    };
-    let sub_id = blocks.subscription_id().unwrap().clone();
-
-    let alice_id = dev::alice().public_key().to_account_id();
-    // Runtime API call.
-    let response = api
-        .rpc()
-        .chainhead_unstable_call(
-            sub_id,
-            hash,
-            "AccountNonceApi_account_nonce".into(),
-            &alice_id.encode(),
-        )
-        .await
-        .unwrap();
-    let operation_id = match response {
-        MethodResponse::Started(started) => started.operation_id,
-        MethodResponse::LimitReached => panic!("Expected started response"),
-    };
-
-    // Response propagated to `chainHead_follow`.
-    let event = next_operation_event(&mut blocks).await;
-    assert_matches!(
-        event,
-        FollowEvent::OperationCallDone(res) if res.operation_id == operation_id
-    );
-}
-
-#[tokio::test]
-async fn chainhead_unstable_unpin() {
-    let ctx = test_context().await;
-    let api = ctx.client();
-
-    let mut blocks = api.rpc().chainhead_unstable_follow(true).await.unwrap();
-    let event = blocks.next().await.unwrap().unwrap();
-    let hash = match event {
-        FollowEvent::Initialized(init) => init.finalized_block_hash,
-        _ => panic!("Unexpected event"),
-    };
-    let sub_id = blocks.subscription_id().unwrap().clone();
-
-    assert!(api
-        .rpc()
-        .chainhead_unstable_unpin(sub_id.clone(), hash)
-        .await
-        .is_ok());
-    // The block was already unpinned.
-    assert!(api
-        .rpc()
-        .chainhead_unstable_unpin(sub_id, hash)
-        .await
-        .is_err());
-}
-
->>>>>>> 8b4fea0b
 /// taken from original type <https://docs.rs/pallet-transaction-payment/latest/pallet_transaction_payment/struct.FeeDetails.html>
 #[derive(Encode, Decode, Debug, Clone, Eq, PartialEq)]
 pub struct FeeDetails {
