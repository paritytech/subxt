// Copyright 2019-2022 Parity Technologies (UK) Ltd.
// This file is dual-licensed as Apache-2.0 or GPL-3.0.
// see LICENSE for license details.

use regex::Regex;
use subxt_codegen::{
    CratePath,
    DerivesRegistry,
    RuntimeGenerator,
    TypeSubstitutes,
};

fn load_test_metadata() -> frame_metadata::RuntimeMetadataPrefixed {
    let bytes = test_runtime::METADATA;
    codec::Decode::decode(&mut &*bytes).expect("Cannot decode scale metadata")
}

fn metadata_docs() -> Vec<String> {
    // Load the runtime metadata downloaded from a node via `test-runtime`.
    let meta = load_test_metadata();
    let metadata = match meta.1 {
        frame_metadata::RuntimeMetadata::V14(v14) => v14,
        _ => panic!("Unsupported metadata version {:?}", meta.1),
    };

    // Inspect the metadata types and collect the documentation.
    let mut docs = Vec::new();
    for ty in metadata.types.types() {
        docs.extend_from_slice(ty.ty().docs());
    }

    for pallet in metadata.pallets {
        if let Some(storage) = pallet.storage {
            for entry in storage.entries {
                docs.extend(entry.docs);
            }
        }
        // Note: Calls, Events and Errors are deduced directly to
        // PortableTypes which are handled above.
        for constant in pallet.constants {
            docs.extend(constant.docs);
        }
    }
    // Note: Extrinsics do not have associated documentation, but is implied by
    // associated Type.

    docs
}

fn generate_runtime_interface(crate_path: CratePath, should_gen_docs: bool) -> String {
    // Load the runtime metadata downloaded from a node via `test-runtime`.
    let metadata = load_test_metadata();

    // Generate a runtime interface from the provided metadata.
    let generator = RuntimeGenerator::new(metadata);
    let item_mod = syn::parse_quote!(
        pub mod api {}
    );
    let derives = DerivesRegistry::new(&crate_path);
    let type_substitutes = TypeSubstitutes::new(&crate_path);
    generator
<<<<<<< HEAD
        .generate_runtime(item_mod, derives, type_substitutes, crate_path)
        .expect("API generation must be valid")
=======
        .generate_runtime(
            item_mod,
            derives,
            type_substitutes,
            crate_path,
            should_gen_docs,
        )
>>>>>>> 5320ca9d
        .to_string()
}

fn interface_docs(should_gen_docs: bool) -> Vec<String> {
    // Generate the runtime interface from the node's metadata.
    // Note: the API is generated on a single line.
    let runtime_api = generate_runtime_interface(CratePath::default(), should_gen_docs);

    // Documentation lines have the following format:
    //    # [ doc = "Upward message is invalid XCM."]
    // Given the API is generated on a single line, the regex matching
    // must be lazy hence the `?` in the matched group `(.*?)`.
    //
    // The greedy `non-?` matching would lead to one single match
    // from the beginning of the first documentation tag, containing everything up to
    // the last documentation tag
    // `# [ doc = "msg"] # [ doc = "msg2"] ... api ... # [ doc = "msgN" ]`
    //
    // The `(.*?)` stands for match any character zero or more times lazily.
    let re = Regex::new(r#"\# \[doc = "(.*?)"\]"#).unwrap();
    re.captures_iter(&runtime_api)
        .filter_map(|capture| {
            // Get the matched group (ie index 1).
            capture.get(1).as_ref().map(|doc| {
                // Generated documentation will escape special characters.
                // Replace escaped characters with unescaped variants for
                // exact matching on the raw metadata documentation.
                doc.as_str()
                    .replace("\\n", "\n")
                    .replace("\\t", "\t")
                    .replace("\\\"", "\"")
            })
        })
        .collect()
}

#[test]
fn check_documentation() {
    // Inspect metadata recursively and obtain all associated documentation.
    let raw_docs = metadata_docs();
    // Obtain documentation from the generated API.
    let runtime_docs = interface_docs(true);

    for raw in raw_docs.iter() {
        assert!(
            runtime_docs.contains(raw),
            "Documentation not present in runtime API: {raw}"
        );
    }
}

#[test]
fn check_no_documentation() {
    // Inspect metadata recursively and obtain all associated documentation.
    let raw_docs = metadata_docs();
    // Obtain documentation from the generated API.
    let runtime_docs = interface_docs(false);

    for raw in raw_docs.iter() {
        assert!(
            !runtime_docs.contains(raw),
            "Documentation should not be present in runtime API: {raw}"
        );
    }
}

#[test]
fn check_root_attrs_preserved() {
    let metadata = load_test_metadata();

    // Test that the root docs/attr are preserved.
    let item_mod = syn::parse_quote!(
        /// Some root level documentation
        #[some_root_attribute]
        pub mod api {}
    );

    // Generate a runtime interface from the provided metadata.
    let generator = RuntimeGenerator::new(metadata);
    let derives = DerivesRegistry::new(&CratePath::default());
    let type_substitutes = TypeSubstitutes::new(&CratePath::default());
    let generated_code = generator
<<<<<<< HEAD
        .generate_runtime(item_mod, derives, type_substitutes, CratePath::default())
        .expect("API generation must be valid")
=======
        .generate_runtime(
            item_mod,
            derives,
            type_substitutes,
            CratePath::default(),
            true,
        )
>>>>>>> 5320ca9d
        .to_string();

    let doc_str_loc = generated_code
        .find("Some root level documentation")
        .expect("root docs should be preserved");
    let attr_loc = generated_code.find("some_root_attribute") // '#' is space separated in generated output.
        .expect("root attr should be preserved");
    let mod_start = generated_code
        .find("pub mod api")
        .expect("'pub mod api' expected");

    // These things should be before the mod start
    assert!(doc_str_loc < mod_start);
    assert!(attr_loc < mod_start);
}<|MERGE_RESOLUTION|>--- conflicted
+++ resolved
@@ -59,10 +59,6 @@
     let derives = DerivesRegistry::new(&crate_path);
     let type_substitutes = TypeSubstitutes::new(&crate_path);
     generator
-<<<<<<< HEAD
-        .generate_runtime(item_mod, derives, type_substitutes, crate_path)
-        .expect("API generation must be valid")
-=======
         .generate_runtime(
             item_mod,
             derives,
@@ -70,7 +66,7 @@
             crate_path,
             should_gen_docs,
         )
->>>>>>> 5320ca9d
+        .expect("API generation must be valid")
         .to_string()
 }
 
@@ -153,10 +149,6 @@
     let derives = DerivesRegistry::new(&CratePath::default());
     let type_substitutes = TypeSubstitutes::new(&CratePath::default());
     let generated_code = generator
-<<<<<<< HEAD
-        .generate_runtime(item_mod, derives, type_substitutes, CratePath::default())
-        .expect("API generation must be valid")
-=======
         .generate_runtime(
             item_mod,
             derives,
@@ -164,7 +156,7 @@
             CratePath::default(),
             true,
         )
->>>>>>> 5320ca9d
+        .expect("API generation must be valid")
         .to_string();
 
     let doc_str_loc = generated_code
