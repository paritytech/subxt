--- conflicted
+++ resolved
@@ -1,18 +1,10 @@
-<<<<<<< HEAD
 #[subxt::subxt(
-    runtime_metadata_path = "../../../artifacts/polkadot_metadata.scale",
+    runtime_metadata_path = "../../../../artifacts/polkadot_metadata.scale",
     substitute_type(
         type = "sp_arithmetic::per_things::Perbill",
         with = "sp_runtime::Perbill"
     )
 )]
 pub mod node_runtime {}
-=======
-#[subxt::subxt(runtime_metadata_path = "../../../../artifacts/polkadot_metadata.scale")]
-pub mod node_runtime {
-    #[subxt::subxt(substitute_type = "sp_arithmetic::per_things::Perbill")]
-    use sp_runtime::Perbill;
-}
->>>>>>> c9f414f4
 
 fn main() {}