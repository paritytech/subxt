--- conflicted
+++ resolved
@@ -5,20 +5,6 @@
 publish = false
 
 [dependencies]
-<<<<<<< HEAD
-subxt = { path = "../../subxt" }
-codec = { package = "parity-scale-codec", version = "3.0.0", features = ["derive", "full"] }
-
-[build-dependencies]
-codec = { package = "parity-scale-codec", version = "3.0.0", features = ["derive", "full"] }
-substrate-runner = { path = "../substrate-runner" }
-impl-serde = "0.4.0"
-serde = "1.0.160"
-tokio = { version = "1.27", features = ["macros", "rt-multi-thread"] }
-which = "4.4.0"
-jsonrpsee = { version = "0.16.0", features = ["async-client", "client-ws-transport"] }
-hex = "0.4.3"
-=======
 subxt = { workspace = true }
 
 [build-dependencies]
@@ -28,4 +14,5 @@
 tokio = { workspace = true }
 which = { workspace = true }
 jsonrpsee = { workspace = true, features = ["async-client", "client-ws-transport"] }
->>>>>>> 464b4432
+hex = { workspace = true }
+codec = { workspace = true }